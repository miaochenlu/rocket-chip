import mill._
import mill.scalalib._
import mill.scalalib.publish._
import coursier.maven.MavenRepository

val defaultVersions = Map(
<<<<<<< HEAD
  "chisel3" -> "3.5.0-RC1",
  "chisel3-plugin" -> "3.5.0-RC1"
=======
  "chisel3" -> "3.5.0",
  "chisel3-plugin" -> "3.5.0"
>>>>>>> 4edad619
)

def getVersion(dep: String, org: String = "edu.berkeley.cs", cross: Boolean = false) = {
  val version = sys.env.getOrElse(dep + "Version", defaultVersions(dep))
  if (cross)
    ivy"$org:::$dep:$version"
  else
    ivy"$org::$dep:$version"
}

/** The reason to split build.sc to two file is
  * [[CommonRocketChip]] doesn't need to import `$file.chisel3` and `$file.firrtl`.
  *
  * You can extends from [[CommonRocketChip]] to use rocket-chip as build-from-source dependency.
  * When doing this, you may like to override `chisel3Module`, `hardfloatModule`, `configModule`,
  * setting them to your favorite commit of those packages.
  *
  * If you don't override `chisel3Module`, which will default to be `None`,
  * and mill will automatically use chisel3 from ivy.
  */
trait CommonRocketChip extends SbtModule with PublishModule {
  m =>

  object macros extends SbtModule with PublishModule {
    override def scalaVersion = T {
      m.scalaVersion()
    }

    override def ivyDeps = T {
      m.ivyDeps()
    }

    override def pomSettings = T {
      m.pomSettings()
    }

    override def publishVersion = T {
      m.publishVersion()
    }
  }

  object test extends Tests {
    override def scalacPluginClasspath = m.scalacPluginClasspath

    override def ivyDeps = m.ivyDeps() ++ Agg(
      ivy"org.scalatest::scalatest:3.2.0"
    )

    def testFrameworks = T {
      Seq("org.scalatest.tools.Framework")
    }
  }

  override def millSourcePath = super.millSourcePath / os.up

  def chisel3Module: Option[PublishModule] = None

  def hardfloatModule: PublishModule

  def configModule: PublishModule

  def chisel3IvyDeps = if (chisel3Module.isEmpty) Agg(
    getVersion("chisel3")
  ) else Agg.empty[Dep]

  override def mainClass = T {
    Some("freechips.rocketchip.system.Generator")
  }

  override def moduleDeps = Seq(macros) ++ chisel3Module :+ hardfloatModule :+ configModule

  override def scalacOptions = T {
    Seq("-deprecation", "-unchecked", "-Xsource:2.11")
  }

  override def ivyDeps = T {
    Agg(
      ivy"${scalaOrganization()}:scala-reflect:${scalaVersion()}",
      ivy"org.json4s::json4s-jackson:3.6.1",
      ivy"org.scalatest::scalatest:3.2.0"
    ) ++ chisel3IvyDeps
  }

  private val macroParadise = ivy"org.scalamacros:::paradise:2.1.1"

  private val chisel3Plugin = getVersion("chisel3-plugin", cross = true)

  override def repositories = super.repositories ++ Seq(
    MavenRepository("https://oss.sonatype.org/content/repositories/snapshots"),
    MavenRepository("https://oss.sonatype.org/content/repositories/releases")
  )

  override def compileIvyDeps = Agg(macroParadise)

  override def scalacPluginIvyDeps = Agg(macroParadise) ++ (if(chisel3Module.isDefined) Agg() else Agg(chisel3Plugin))

  def publishVersion = T {
    "1.2-SNAPSHOT"
  }

  def pomSettings = T {
    PomSettings(
      description = artifactName(),
      organization = "edu.berkeley.cs",
      url = "https://github.com/chipsalliance/rocket-chip",
      licenses = Seq(License.`Apache-2.0`, License.`BSD-3-Clause`),
      versionControl = VersionControl.github("chipsalliance", "rocket-chip"),
      developers = Seq.empty
    )
  }
  override def artifactName = "rocketchip"
}<|MERGE_RESOLUTION|>--- conflicted
+++ resolved
@@ -4,13 +4,8 @@
 import coursier.maven.MavenRepository
 
 val defaultVersions = Map(
-<<<<<<< HEAD
-  "chisel3" -> "3.5.0-RC1",
-  "chisel3-plugin" -> "3.5.0-RC1"
-=======
   "chisel3" -> "3.5.0",
   "chisel3-plugin" -> "3.5.0"
->>>>>>> 4edad619
 )
 
 def getVersion(dep: String, org: String = "edu.berkeley.cs", cross: Boolean = false) = {
