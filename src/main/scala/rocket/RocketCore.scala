// See LICENSE.Berkeley for license details.
// See LICENSE.SiFive for license details.

package freechips.rocketchip.rocket

import chisel3._
import chisel3.util._
import chisel3.withClock
import org.chipsalliance.cde.config.Parameters
import freechips.rocketchip.tile._
import freechips.rocketchip.util._
import freechips.rocketchip.util.property
import freechips.rocketchip.scie._
import scala.collection.mutable.ArrayBuffer

case class RocketCoreParams(
  bootFreqHz: BigInt = 0,
  useVM: Boolean = true,
  useUser: Boolean = false,
  useSupervisor: Boolean = false,
  useHypervisor: Boolean = false,
  useDebug: Boolean = true,
  useAtomics: Boolean = true,
  useAtomicsOnlyForIO: Boolean = false,
  useCompressed: Boolean = true,
  useRVE: Boolean = false,
  useSCIE: Boolean = false,
  useBitManip: Boolean = false,
  useBitManipCrypto: Boolean = false,
  useCryptoNIST: Boolean = false,
  useCryptoSM: Boolean = false,
  useConditionalZero: Boolean = false,
  nLocalInterrupts: Int = 0,
  useNMI: Boolean = false,
  nBreakpoints: Int = 1,
  useBPWatch: Boolean = false,
  mcontextWidth: Int = 0,
  scontextWidth: Int = 0,
  nPMPs: Int = 8,
  nPerfCounters: Int = 0,
  haveBasicCounters: Boolean = true,
  haveCFlush: Boolean = false,
  misaWritable: Boolean = true,
  nL2TLBEntries: Int = 0,
  nL2TLBWays: Int = 1,
  nPTECacheEntries: Int = 8,
  mtvecInit: Option[BigInt] = Some(BigInt(0)),
  mtvecWritable: Boolean = true,
  fastLoadWord: Boolean = true,
  fastLoadByte: Boolean = false,
  branchPredictionModeCSR: Boolean = false,
  clockGate: Boolean = false,
  mvendorid: Int = 0, // 0 means non-commercial implementation
  mimpid: Int = 0x20181004, // release date in BCD
  mulDiv: Option[MulDivParams] = Some(MulDivParams()),
  fpu: Option[FPUParams] = Some(FPUParams()),
<<<<<<< HEAD
  haveCease: Boolean = true, // non-standard CEASE instruction
  debugROB: Boolean = false // if enabled, uses a C++ debug ROB to generate trace-with-wdata
=======
  debugROB: Boolean = false, // if enabled, uses a C++ debug ROB to generate trace-with-wdata
  haveCease: Boolean = true, // non-standard CEASE instruction
  haveSimTimeout: Boolean = true // add plusarg for simulation timeout
>>>>>>> a6f236f0
) extends CoreParams {
  val lgPauseCycles = 5
  val haveFSDirty = false
  val pmpGranularity: Int = if (useHypervisor) 4096 else 4
  val fetchWidth: Int = if (useCompressed) 2 else 1
  //  fetchWidth doubled, but coreInstBytes halved, for RVC:
  val decodeWidth: Int = fetchWidth / (if (useCompressed) 2 else 1)
  val retireWidth: Int = 1
  val instBits: Int = if (useCompressed) 16 else 32
  val lrscCycles: Int = 80 // worst case is 14 mispredicted branches + slop
  val traceHasWdata: Boolean = false // ooo wb, so no wdata in trace
<<<<<<< HEAD
  override val customIsaExt = if (haveCease) Some("xrocket") else None // CEASE instruction
=======
  override val customIsaExt = Option.when(haveCease)("xrocket") // CEASE instruction
>>>>>>> a6f236f0
  override def minFLen: Int = fpu.map(_.minFLen).getOrElse(32)
  override def customCSRs(implicit p: Parameters) = new RocketCustomCSRs
}

trait HasRocketCoreParameters extends HasCoreParameters {
  lazy val rocketParams: RocketCoreParams = tileParams.core.asInstanceOf[RocketCoreParams]

  val fastLoadWord = rocketParams.fastLoadWord
  val fastLoadByte = rocketParams.fastLoadByte

  val mulDivParams = rocketParams.mulDiv.getOrElse(MulDivParams()) // TODO ask andrew about this

  val usingABLU = usingBitManip || usingBitManipCrypto
  val aluFn = if (usingABLU) new ABLUFN else new ALUFN

  require(!fastLoadByte || fastLoadWord)
  require(!rocketParams.haveFSDirty, "rocket doesn't support setting fs dirty from outside, please disable haveFSDirty")
  require(!(usingABLU && usingConditionalZero), "Zicond is not yet implemented in ABLU")
}

class RocketCustomCSRs(implicit p: Parameters) extends CustomCSRs with HasRocketCoreParameters {
  override def bpmCSR = {
    rocketParams.branchPredictionModeCSR.option(CustomCSR(bpmCSRId, BigInt(1), Some(BigInt(0))))
  }

  private def haveDCache = tileParams.dcache.get.scratch.isEmpty

  override def chickenCSR = {
    val mask = BigInt(
      tileParams.dcache.get.clockGate.toInt << 0 |
      rocketParams.clockGate.toInt << 1 |
      rocketParams.clockGate.toInt << 2 |
      1 << 3 | // disableSpeculativeICacheRefill
      haveDCache.toInt << 9 | // suppressCorruptOnGrantData
      tileParams.icache.get.prefetch.toInt << 17
    )
    Some(CustomCSR(chickenCSRId, mask, Some(mask)))
  }

  def disableICachePrefetch = getOrElse(chickenCSR, _.value(17), true.B)

  def marchid = CustomCSR.constant(CSRs.marchid, BigInt(1))

  def mvendorid = CustomCSR.constant(CSRs.mvendorid, BigInt(rocketParams.mvendorid))

  // mimpid encodes a release version in the form of a BCD-encoded datestamp.
  def mimpid = CustomCSR.constant(CSRs.mimpid, BigInt(rocketParams.mimpid))

  override def decls = super.decls :+ marchid :+ mvendorid :+ mimpid
}

class Rocket(tile: RocketTile)(implicit p: Parameters) extends CoreModule()(p)
    with HasRocketCoreParameters
    with HasCoreIO {
  def nTotalRoCCCSRs = tile.roccCSRs.flatten.size

  val clock_en_reg = RegInit(true.B)
  val long_latency_stall = Reg(Bool())
  val id_reg_pause = Reg(Bool())
  val imem_might_request_reg = Reg(Bool())
  val clock_en = WireDefault(true.B)
  val gated_clock =
    if (!rocketParams.clockGate) clock
    else ClockGate(clock, clock_en, "rocket_clock_gate")

  class RocketImpl { // entering gated-clock domain

  // performance counters
  def pipelineIDToWB[T <: Data](x: T): T =
    RegEnable(RegEnable(RegEnable(x, !ctrl_killd), ex_pc_valid), mem_pc_valid)
  val perfEvents = new EventSets(Seq(
    new EventSet((mask, hits) => Mux(wb_xcpt, mask(0), wb_valid && pipelineIDToWB((mask & hits).orR)), Seq(
      ("exception", () => false.B),
      ("load", () => id_ctrl.mem && id_ctrl.mem_cmd === M_XRD && !id_ctrl.fp),
      ("store", () => id_ctrl.mem && id_ctrl.mem_cmd === M_XWR && !id_ctrl.fp),
      ("amo", () => usingAtomics.B && id_ctrl.mem && (isAMO(id_ctrl.mem_cmd) || id_ctrl.mem_cmd.isOneOf(M_XLR, M_XSC))),
      ("system", () => id_ctrl.csr =/= CSR.N),
      ("arith", () => id_ctrl.wxd && !(id_ctrl.jal || id_ctrl.jalr || id_ctrl.mem || id_ctrl.fp || id_ctrl.mul || id_ctrl.div || id_ctrl.csr =/= CSR.N)),
      ("branch", () => id_ctrl.branch),
      ("jal", () => id_ctrl.jal),
      ("jalr", () => id_ctrl.jalr))
      ++ (if (!usingMulDiv) Seq() else Seq(
        ("mul", () => if (pipelinedMul) id_ctrl.mul else id_ctrl.div && (id_ctrl.alu_fn & aluFn.FN_DIV) =/= aluFn.FN_DIV),
        ("div", () => if (pipelinedMul) id_ctrl.div else id_ctrl.div && (id_ctrl.alu_fn & aluFn.FN_DIV) === aluFn.FN_DIV)))
      ++ (if (!usingFPU) Seq() else Seq(
        ("fp load", () => id_ctrl.fp && io.fpu.dec.ldst && io.fpu.dec.wen),
        ("fp store", () => id_ctrl.fp && io.fpu.dec.ldst && !io.fpu.dec.wen),
        ("fp add", () => id_ctrl.fp && io.fpu.dec.fma && io.fpu.dec.swap23),
        ("fp mul", () => id_ctrl.fp && io.fpu.dec.fma && !io.fpu.dec.swap23 && !io.fpu.dec.ren3),
        ("fp mul-add", () => id_ctrl.fp && io.fpu.dec.fma && io.fpu.dec.ren3),
        ("fp div/sqrt", () => id_ctrl.fp && (io.fpu.dec.div || io.fpu.dec.sqrt)),
        ("fp other", () => id_ctrl.fp && !(io.fpu.dec.ldst || io.fpu.dec.fma || io.fpu.dec.div || io.fpu.dec.sqrt))))),
    new EventSet((mask, hits) => (mask & hits).orR, Seq(
      ("load-use interlock", () => id_ex_hazard && ex_ctrl.mem || id_mem_hazard && mem_ctrl.mem || id_wb_hazard && wb_ctrl.mem),
      ("long-latency interlock", () => id_sboard_hazard),
      ("csr interlock", () => id_ex_hazard && ex_ctrl.csr =/= CSR.N || id_mem_hazard && mem_ctrl.csr =/= CSR.N || id_wb_hazard && wb_ctrl.csr =/= CSR.N),
      ("I$ blocked", () => icache_blocked),
      ("D$ blocked", () => id_ctrl.mem && dcache_blocked),
      ("branch misprediction", () => take_pc_mem && mem_direction_misprediction),
      ("control-flow target misprediction", () => take_pc_mem && mem_misprediction && mem_cfi && !mem_direction_misprediction && !icache_blocked),
      ("flush", () => wb_reg_flush_pipe),
      ("replay", () => replay_wb))
      ++ (if (!usingMulDiv) Seq() else Seq(
        ("mul/div interlock", () => id_ex_hazard && (ex_ctrl.mul || ex_ctrl.div) || id_mem_hazard && (mem_ctrl.mul || mem_ctrl.div) || id_wb_hazard && wb_ctrl.div)))
      ++ (if (!usingFPU) Seq() else Seq(
        ("fp interlock", () => id_ex_hazard && ex_ctrl.fp || id_mem_hazard && mem_ctrl.fp || id_wb_hazard && wb_ctrl.fp || id_ctrl.fp && id_stall_fpu)))),
    new EventSet((mask, hits) => (mask & hits).orR, Seq(
      ("I$ miss", () => io.imem.perf.acquire),
      ("D$ miss", () => io.dmem.perf.acquire),
      ("D$ release", () => io.dmem.perf.release),
      ("ITLB miss", () => io.imem.perf.tlbMiss),
      ("DTLB miss", () => io.dmem.perf.tlbMiss),
      ("L2 TLB miss", () => io.ptw.perf.l2miss)))))

  val pipelinedMul = usingMulDiv && mulDivParams.mulUnroll == xLen
  val decode_table = {
    require(!usingRoCC || !rocketParams.useSCIE)
    (if (usingMulDiv) new MDecode(pipelinedMul, aluFn) +: (xLen > 32).option(new M64Decode(pipelinedMul, aluFn)).toSeq else Nil) ++:
    (if (usingAtomics) new ADecode(aluFn) +: (xLen > 32).option(new A64Decode(aluFn)).toSeq else Nil) ++:
    (if (fLen >= 32)    new FDecode(aluFn) +: (xLen > 32).option(new F64Decode(aluFn)).toSeq else Nil) ++:
    (if (fLen >= 64)    new DDecode(aluFn) +: (xLen > 32).option(new D64Decode(aluFn)).toSeq else Nil) ++:
    (if (minFLen == 16) new HDecode(aluFn) +: (xLen > 32).option(new H64Decode(aluFn)).toSeq ++: (fLen >= 64).option(new HDDecode(aluFn)).toSeq else Nil) ++:
    (usingRoCC.option(new RoCCDecode(aluFn))) ++:
    (rocketParams.useSCIE.option(new SCIEDecode(aluFn))) ++:
    (if (usingBitManip) new ZBADecode +: (xLen == 64).option(new ZBA64Decode).toSeq ++: new ZBBMDecode +: new ZBBORCBDecode +: new ZBCRDecode +: new ZBSDecode +: (xLen == 32).option(new ZBS32Decode).toSeq ++: (xLen == 64).option(new ZBS64Decode).toSeq ++: new ZBBSEDecode +: new ZBBCDecode +: (xLen == 64).option(new ZBBC64Decode).toSeq else Nil) ++:
    (if (usingBitManip && !usingBitManipCrypto) (xLen == 32).option(new ZBBZE32Decode).toSeq ++: (xLen == 64).option(new ZBBZE64Decode).toSeq else Nil) ++:
    (if (usingBitManip || usingBitManipCrypto) new ZBBNDecode +: new ZBCDecode +: new ZBBRDecode +: (xLen == 32).option(new ZBBR32Decode).toSeq ++: (xLen == 64).option(new ZBBR64Decode).toSeq ++: (xLen == 32).option(new ZBBREV832Decode).toSeq ++: (xLen == 64).option(new ZBBREV864Decode).toSeq else Nil) ++:
    (if (usingBitManipCrypto) new ZBKXDecode +: new ZBKBDecode +: (xLen == 32).option(new ZBKB32Decode).toSeq ++: (xLen == 64).option(new ZBKB64Decode).toSeq else Nil) ++:
    (if (usingCryptoNIST) (xLen == 32).option(new ZKND32Decode).toSeq ++: (xLen == 64).option(new ZKND64Decode).toSeq else Nil) ++:
    (if (usingCryptoNIST) (xLen == 32).option(new ZKNE32Decode).toSeq ++: (xLen == 64).option(new ZKNE64Decode).toSeq else Nil) ++:
    (if (usingCryptoNIST) new ZKNHDecode +: (xLen == 32).option(new ZKNH32Decode).toSeq ++: (xLen == 64).option(new ZKNH64Decode).toSeq else Nil) ++:
    (usingCryptoSM.option(new ZKSDecode)) ++:
    (if (xLen == 32) new I32Decode(aluFn) else new I64Decode(aluFn)) +:
    (usingVM.option(new SVMDecode(aluFn))) ++:
    (usingSupervisor.option(new SDecode(aluFn))) ++:
    (usingHypervisor.option(new HypervisorDecode(aluFn))) ++:
    ((usingHypervisor && (xLen == 64)).option(new Hypervisor64Decode(aluFn))) ++:
    (usingDebug.option(new DebugDecode(aluFn))) ++:
    (usingNMI.option(new NMIDecode(aluFn))) ++:
    (usingConditionalZero.option(new ConditionalZeroDecode(aluFn))) ++:
    Seq(new FenceIDecode(tile.dcache.flushOnFenceI, aluFn)) ++:
    coreParams.haveCFlush.option(new CFlushDecode(tile.dcache.canSupportCFlushLine, aluFn)) ++:
    rocketParams.haveCease.option(new CeaseDecode(aluFn)) ++:
    Seq(new IDecode(aluFn))
  } flatMap(_.table)

  val ex_ctrl = Reg(new IntCtrlSigs(aluFn))
  val mem_ctrl = Reg(new IntCtrlSigs(aluFn))
  val wb_ctrl = Reg(new IntCtrlSigs(aluFn))

  val ex_reg_xcpt_interrupt  = Reg(Bool())
  val ex_reg_valid           = Reg(Bool())
  val ex_reg_rvc             = Reg(Bool())
  val ex_reg_btb_resp        = Reg(new BTBResp)
  val ex_reg_xcpt            = Reg(Bool())
  val ex_reg_flush_pipe      = Reg(Bool())
  val ex_reg_load_use        = Reg(Bool())
  val ex_reg_cause           = Reg(UInt())
  val ex_reg_replay = Reg(Bool())
  val ex_reg_pc = Reg(UInt())
  val ex_reg_mem_size = Reg(UInt())
  val ex_reg_hls = Reg(Bool())
  val ex_reg_inst = Reg(Bits())
  val ex_reg_raw_inst = Reg(UInt())
  val ex_scie_unpipelined = Reg(Bool())
  val ex_scie_pipelined = Reg(Bool())
  val ex_reg_wphit            = Reg(Vec(nBreakpoints, Bool()))

  val mem_reg_xcpt_interrupt  = Reg(Bool())
  val mem_reg_valid           = Reg(Bool())
  val mem_reg_rvc             = Reg(Bool())
  val mem_reg_btb_resp        = Reg(new BTBResp)
  val mem_reg_xcpt            = Reg(Bool())
  val mem_reg_replay          = Reg(Bool())
  val mem_reg_flush_pipe      = Reg(Bool())
  val mem_reg_cause           = Reg(UInt())
  val mem_reg_slow_bypass     = Reg(Bool())
  val mem_reg_load            = Reg(Bool())
  val mem_reg_store           = Reg(Bool())
  val mem_reg_sfence = Reg(Bool())
  val mem_reg_pc = Reg(UInt())
  val mem_reg_inst = Reg(Bits())
  val mem_reg_mem_size = Reg(UInt())
  val mem_reg_hls_or_dv = Reg(Bool())
  val mem_reg_raw_inst = Reg(UInt())
  val mem_scie_unpipelined = Reg(Bool())
  val mem_scie_pipelined = Reg(Bool())
  val mem_reg_wdata = Reg(Bits())
  val mem_reg_rs2 = Reg(Bits())
  val mem_br_taken = Reg(Bool())
  val take_pc_mem = Wire(Bool())
  val mem_reg_wphit          = Reg(Vec(nBreakpoints, Bool()))

  val wb_reg_valid           = Reg(Bool())
  val wb_reg_xcpt            = Reg(Bool())
  val wb_reg_replay          = Reg(Bool())
  val wb_reg_flush_pipe      = Reg(Bool())
  val wb_reg_cause           = Reg(UInt())
  val wb_reg_sfence = Reg(Bool())
  val wb_reg_pc = Reg(UInt())
  val wb_reg_mem_size = Reg(UInt())
  val wb_reg_hls_or_dv = Reg(Bool())
  val wb_reg_hfence_v = Reg(Bool())
  val wb_reg_hfence_g = Reg(Bool())
  val wb_reg_inst = Reg(Bits())
  val wb_reg_raw_inst = Reg(UInt())
  val wb_reg_wdata = Reg(Bits())
  val wb_reg_rs2 = Reg(Bits())
  val take_pc_wb = Wire(Bool())
  val wb_reg_wphit           = Reg(Vec(nBreakpoints, Bool()))

  val take_pc_mem_wb = take_pc_wb || take_pc_mem
  val take_pc = take_pc_mem_wb

  // decode stage
  val ibuf = Module(new IBuf)
  val id_expanded_inst = ibuf.io.inst.map(_.bits.inst)
  val id_raw_inst = ibuf.io.inst.map(_.bits.raw)
  val id_inst = id_expanded_inst.map(_.bits)
  ibuf.io.imem <> io.imem.resp
  ibuf.io.kill := take_pc

  require(decodeWidth == 1 /* TODO */ && retireWidth == decodeWidth)
  require(!(coreParams.useRVE && coreParams.fpu.nonEmpty), "Can't select both RVE and floating-point")
  require(!(coreParams.useRVE && coreParams.useHypervisor), "Can't select both RVE and Hypervisor")
  val id_ctrl = Wire(new IntCtrlSigs(aluFn)).decode(id_inst(0), decode_table)
  val lgNXRegs = if (coreParams.useRVE) 4 else 5
  val regAddrMask = (1 << lgNXRegs) - 1

  def decodeReg(x: UInt) = (x.extract(x.getWidth-1, lgNXRegs).asBool, x(lgNXRegs-1, 0))
  val (id_raddr3_illegal, id_raddr3) = decodeReg(id_expanded_inst(0).rs3)
  val (id_raddr2_illegal, id_raddr2) = decodeReg(id_expanded_inst(0).rs2)
  val (id_raddr1_illegal, id_raddr1) = decodeReg(id_expanded_inst(0).rs1)
  val (id_waddr_illegal,  id_waddr)  = decodeReg(id_expanded_inst(0).rd)

  val id_load_use = Wire(Bool())
  val id_reg_fence = RegInit(false.B)
  val id_ren = IndexedSeq(id_ctrl.rxs1, id_ctrl.rxs2)
  val id_raddr = IndexedSeq(id_raddr1, id_raddr2)
  val rf = new RegFile(regAddrMask, xLen)
  val id_rs = id_raddr.map(rf.read _)
  val ctrl_killd = Wire(Bool())
  val id_npc = (ibuf.io.pc.asSInt + ImmGen(IMM_UJ, id_inst(0))).asUInt

  val csr = Module(new CSRFile(perfEvents, coreParams.customCSRs.decls, tile.roccCSRs.flatten))
  val id_csr_en = id_ctrl.csr.isOneOf(CSR.S, CSR.C, CSR.W)
  val id_system_insn = id_ctrl.csr === CSR.I
  val id_csr_ren = id_ctrl.csr.isOneOf(CSR.S, CSR.C) && id_expanded_inst(0).rs1 === 0.U
  val id_csr = Mux(id_system_insn && id_ctrl.mem, CSR.N, Mux(id_csr_ren, CSR.R, id_ctrl.csr))
  val id_csr_flush = id_system_insn || (id_csr_en && !id_csr_ren && csr.io.decode(0).write_flush)

  val id_scie_decoder = if (!rocketParams.useSCIE) WireDefault(0.U.asTypeOf(new SCIEDecoderInterface)) else {
    val d = Module(new SCIEDecoder)
    assert(!io.imem.resp.valid || PopCount(d.io.unpipelined :: d.io.pipelined :: d.io.multicycle :: Nil) <= 1.U)
    d.io.insn := id_raw_inst(0)
    d.io
  }
  val id_illegal_rnum = if (usingCryptoNIST) (id_ctrl.zkn && aluFn.isKs1(id_ctrl.alu_fn) && id_inst(0)(23,20) > 0xA.U(4.W)) else false.B
  val id_illegal_insn = !id_ctrl.legal ||
    (id_ctrl.mul || id_ctrl.div) && !csr.io.status.isa('m'-'a') ||
    id_ctrl.amo && !csr.io.status.isa('a'-'a') ||
    id_ctrl.fp && (csr.io.decode(0).fp_illegal || io.fpu.illegal_rm) ||
    id_ctrl.dp && !csr.io.status.isa('d'-'a') ||
    ibuf.io.inst(0).bits.rvc && !csr.io.status.isa('c'-'a') ||
    id_raddr2_illegal && !id_ctrl.scie && id_ctrl.rxs2 ||
    id_raddr1_illegal && !id_ctrl.scie && id_ctrl.rxs1 ||
    id_waddr_illegal && !id_ctrl.scie && id_ctrl.wxd ||
    id_ctrl.rocc && csr.io.decode(0).rocc_illegal ||
    id_ctrl.scie && !(id_scie_decoder.unpipelined || id_scie_decoder.pipelined) ||
    id_csr_en && (csr.io.decode(0).read_illegal || !id_csr_ren && csr.io.decode(0).write_illegal) ||
    !ibuf.io.inst(0).bits.rvc && (id_system_insn && csr.io.decode(0).system_illegal) ||
    id_illegal_rnum
  val id_virtual_insn = id_ctrl.legal &&
    ((id_csr_en && !(!id_csr_ren && csr.io.decode(0).write_illegal) && csr.io.decode(0).virtual_access_illegal) ||
     (!ibuf.io.inst(0).bits.rvc && id_system_insn && csr.io.decode(0).virtual_system_illegal))
  // stall decode for fences (now, for AMO.rl; later, for AMO.aq and FENCE)
  val id_amo_aq = id_inst(0)(26)
  val id_amo_rl = id_inst(0)(25)
  val id_fence_pred = id_inst(0)(27,24)
  val id_fence_succ = id_inst(0)(23,20)
  val id_fence_next = id_ctrl.fence || id_ctrl.amo && id_amo_aq
  val id_mem_busy = !io.dmem.ordered || io.dmem.req.valid
  when (!id_mem_busy) { id_reg_fence := false.B }
  val id_rocc_busy = usingRoCC.B &&
    (io.rocc.busy || ex_reg_valid && ex_ctrl.rocc ||
     mem_reg_valid && mem_ctrl.rocc || wb_reg_valid && wb_ctrl.rocc)
  val id_do_fence = WireDefault(id_rocc_busy && id_ctrl.fence ||
    id_mem_busy && (id_ctrl.amo && id_amo_rl || id_ctrl.fence_i || id_reg_fence && (id_ctrl.mem || id_ctrl.rocc)))

  val bpu = Module(new BreakpointUnit(nBreakpoints))
  bpu.io.status := csr.io.status
  bpu.io.bp := csr.io.bp
  bpu.io.pc := ibuf.io.pc
  bpu.io.ea := mem_reg_wdata
  bpu.io.mcontext := csr.io.mcontext
  bpu.io.scontext := csr.io.scontext

  val id_xcpt0 = ibuf.io.inst(0).bits.xcpt0
  val id_xcpt1 = ibuf.io.inst(0).bits.xcpt1
  val (id_xcpt, id_cause) = checkExceptions(List(
    (csr.io.interrupt, csr.io.interrupt_cause),
    (bpu.io.debug_if,  CSR.debugTriggerCause.U),
    (bpu.io.xcpt_if,   Causes.breakpoint.U),
    (id_xcpt0.pf.inst, Causes.fetch_page_fault.U),
    (id_xcpt0.gf.inst, Causes.fetch_guest_page_fault.U),
    (id_xcpt0.ae.inst, Causes.fetch_access.U),
    (id_xcpt1.pf.inst, Causes.fetch_page_fault.U),
    (id_xcpt1.gf.inst, Causes.fetch_guest_page_fault.U),
    (id_xcpt1.ae.inst, Causes.fetch_access.U),
    (id_virtual_insn,  Causes.virtual_instruction.U),
    (id_illegal_insn,  Causes.illegal_instruction.U)))

  val idCoverCauses = List(
    (CSR.debugTriggerCause, "DEBUG_TRIGGER"),
    (Causes.breakpoint, "BREAKPOINT"),
    (Causes.fetch_access, "FETCH_ACCESS"),
    (Causes.illegal_instruction, "ILLEGAL_INSTRUCTION")
  ) ++ (if (usingVM) List(
    (Causes.fetch_page_fault, "FETCH_PAGE_FAULT")
  ) else Nil)
  coverExceptions(id_xcpt, id_cause, "DECODE", idCoverCauses)

  val dcache_bypass_data =
    if (fastLoadByte) io.dmem.resp.bits.data(xLen-1, 0)
    else if (fastLoadWord) io.dmem.resp.bits.data_word_bypass(xLen-1, 0)
    else wb_reg_wdata

  // detect bypass opportunities
  val ex_waddr = ex_reg_inst(11,7) & regAddrMask.U
  val mem_waddr = mem_reg_inst(11,7) & regAddrMask.U
  val wb_waddr = wb_reg_inst(11,7) & regAddrMask.U
  val bypass_sources = IndexedSeq(
    (true.B, 0.U, 0.U), // treat reading x0 as a bypass
    (ex_reg_valid && ex_ctrl.wxd, ex_waddr, mem_reg_wdata),
    (mem_reg_valid && mem_ctrl.wxd && !mem_ctrl.mem, mem_waddr, wb_reg_wdata),
    (mem_reg_valid && mem_ctrl.wxd, mem_waddr, dcache_bypass_data))
  val id_bypass_src = id_raddr.map(raddr => bypass_sources.map(s => s._1 && s._2 === raddr))

  // execute stage
  val bypass_mux = bypass_sources.map(_._3)
  val ex_reg_rs_bypass = Reg(Vec(id_raddr.size, Bool()))
  val ex_reg_rs_lsb = Reg(Vec(id_raddr.size, UInt(log2Ceil(bypass_sources.size).W)))
  val ex_reg_rs_msb = Reg(Vec(id_raddr.size, UInt()))
  val ex_rs = for (i <- 0 until id_raddr.size)
    yield Mux(ex_reg_rs_bypass(i), bypass_mux(ex_reg_rs_lsb(i)), Cat(ex_reg_rs_msb(i), ex_reg_rs_lsb(i)))
  val ex_imm = ImmGen(ex_ctrl.sel_imm, ex_reg_inst)
  val ex_op1 = MuxLookup(ex_ctrl.sel_alu1, 0.S, Seq(
    A1_RS1 -> ex_rs(0).asSInt,
    A1_PC -> ex_reg_pc.asSInt))
  val ex_op2 = MuxLookup(ex_ctrl.sel_alu2, 0.S, Seq(
    A2_RS2 -> ex_rs(1).asSInt,
    A2_IMM -> ex_imm,
    A2_SIZE -> Mux(ex_reg_rvc, 2.S, 4.S)))

  val alu = Module(aluFn match {
    case _: ABLUFN => new ABLU
    case _: ALUFN => new ALU
  })
  alu.io.dw := ex_ctrl.alu_dw
  alu.io.fn := ex_ctrl.alu_fn
  alu.io.in2 := ex_op2.asUInt
  alu.io.in1 := ex_op1.asUInt

  val ex_scie_unpipelined_wdata = if (!rocketParams.useSCIE) 0.U else {
    val u = Module(new SCIEUnpipelined(xLen))
    u.io.insn := ex_reg_inst
    u.io.rs1 := ex_rs(0)
    u.io.rs2 := ex_rs(1)
    u.io.rd
  }

  val mem_scie_pipelined_wdata = if (!rocketParams.useSCIE) 0.U else {
    val u = Module(new SCIEPipelined(xLen))
    u.io.clock := Module.clock
    u.io.valid := ex_reg_valid && ex_scie_pipelined
    u.io.insn := ex_reg_inst
    u.io.rs1 := ex_rs(0)
    u.io.rs2 := ex_rs(1)
    u.io.rd
  }

  val ex_zbk_wdata = if (!usingBitManipCrypto && !usingBitManip) 0.U else {
    val zbk = Module(new BitManipCrypto(xLen))
    zbk.io.fn  := ex_ctrl.alu_fn
    zbk.io.dw  := ex_ctrl.alu_dw
    zbk.io.rs1 := ex_op1.asUInt
    zbk.io.rs2 := ex_op2.asUInt
    zbk.io.rd
  }

  val ex_zkn_wdata = if (!usingCryptoNIST) 0.U else {
    val zkn = Module(new CryptoNIST(xLen))
    zkn.io.fn   := ex_ctrl.alu_fn
    zkn.io.hl   := ex_reg_inst(27)
    zkn.io.bs   := ex_reg_inst(31,30)
    zkn.io.rs1  := ex_op1.asUInt
    zkn.io.rs2  := ex_op2.asUInt
    zkn.io.rd
  }

  val ex_zks_wdata = if (!usingCryptoSM) 0.U else {
    val zks = Module(new CryptoSM(xLen))
    zks.io.fn  := ex_ctrl.alu_fn
    zks.io.bs  := ex_reg_inst(31,30)
    zks.io.rs1 := ex_op1.asUInt
    zks.io.rs2 := ex_op2.asUInt
    zks.io.rd
  }

  // multiplier and divider
  val div = Module(new MulDiv(if (pipelinedMul) mulDivParams.copy(mulUnroll = 0) else mulDivParams, width = xLen, aluFn = aluFn))
  div.io.req.valid := ex_reg_valid && ex_ctrl.div
  div.io.req.bits.dw := ex_ctrl.alu_dw
  div.io.req.bits.fn := ex_ctrl.alu_fn
  div.io.req.bits.in1 := ex_rs(0)
  div.io.req.bits.in2 := ex_rs(1)
  div.io.req.bits.tag := ex_waddr
  val mul = pipelinedMul.option {
    val m = Module(new PipelinedMultiplier(xLen, 2, aluFn = aluFn))
    m.io.req.valid := ex_reg_valid && ex_ctrl.mul
    m.io.req.bits := div.io.req.bits
    m
  }

  ex_reg_valid := !ctrl_killd
  ex_reg_replay := !take_pc && ibuf.io.inst(0).valid && ibuf.io.inst(0).bits.replay
  ex_reg_xcpt := !ctrl_killd && id_xcpt
  ex_reg_xcpt_interrupt := !take_pc && ibuf.io.inst(0).valid && csr.io.interrupt

  when (!ctrl_killd) {
    ex_ctrl := id_ctrl
    ex_reg_rvc := ibuf.io.inst(0).bits.rvc
    ex_ctrl.csr := id_csr
    ex_scie_unpipelined := id_ctrl.scie && id_scie_decoder.unpipelined
    ex_scie_pipelined := id_ctrl.scie && id_scie_decoder.pipelined
    when (id_ctrl.fence && id_fence_succ === 0.U) { id_reg_pause := true.B }
    when (id_fence_next) { id_reg_fence := true.B }
    when (id_xcpt) { // pass PC down ALU writeback pipeline for badaddr
      ex_ctrl.alu_fn := aluFn.FN_ADD
      ex_ctrl.alu_dw := DW_XPR
      ex_ctrl.sel_alu1 := A1_RS1 // badaddr := instruction
      ex_ctrl.sel_alu2 := A2_ZERO
      when (id_xcpt1.asUInt.orR) { // badaddr := PC+2
        ex_ctrl.sel_alu1 := A1_PC
        ex_ctrl.sel_alu2 := A2_SIZE
        ex_reg_rvc := true.B
      }
      when (bpu.io.xcpt_if || id_xcpt0.asUInt.orR) { // badaddr := PC
        ex_ctrl.sel_alu1 := A1_PC
        ex_ctrl.sel_alu2 := A2_ZERO
      }
    }
    ex_reg_flush_pipe := id_ctrl.fence_i || id_csr_flush
    ex_reg_load_use := id_load_use
    ex_reg_hls := usingHypervisor.B && id_system_insn && id_ctrl.mem_cmd.isOneOf(M_XRD, M_XWR, M_HLVX)
    ex_reg_mem_size := Mux(usingHypervisor.B && id_system_insn, id_inst(0)(27, 26), id_inst(0)(13, 12))
    when (id_ctrl.mem_cmd.isOneOf(M_SFENCE, M_HFENCEV, M_HFENCEG, M_FLUSH_ALL)) {
      ex_reg_mem_size := Cat(id_raddr2 =/= 0.U, id_raddr1 =/= 0.U)
    }
    when (id_ctrl.mem_cmd === M_SFENCE && csr.io.status.v) {
      ex_ctrl.mem_cmd := M_HFENCEV
    }
    if (tile.dcache.flushOnFenceI) {
      when (id_ctrl.fence_i) {
        ex_reg_mem_size := 0.U
      }
    }

    for (i <- 0 until id_raddr.size) {
      val do_bypass = id_bypass_src(i).reduce(_||_)
      val bypass_src = PriorityEncoder(id_bypass_src(i))
      ex_reg_rs_bypass(i) := do_bypass
      ex_reg_rs_lsb(i) := bypass_src
      when (id_ren(i) && !do_bypass) {
        ex_reg_rs_lsb(i) := id_rs(i)(log2Ceil(bypass_sources.size)-1, 0)
        ex_reg_rs_msb(i) := id_rs(i) >> log2Ceil(bypass_sources.size)
      }
    }
    when (id_illegal_insn || id_virtual_insn) {
      val inst = Mux(ibuf.io.inst(0).bits.rvc, id_raw_inst(0)(15, 0), id_raw_inst(0))
      ex_reg_rs_bypass(0) := false.B
      ex_reg_rs_lsb(0) := inst(log2Ceil(bypass_sources.size)-1, 0)
      ex_reg_rs_msb(0) := inst >> log2Ceil(bypass_sources.size)
    }
  }
  when (!ctrl_killd || csr.io.interrupt || ibuf.io.inst(0).bits.replay) {
    ex_reg_cause := id_cause
    ex_reg_inst := id_inst(0)
    ex_reg_raw_inst := id_raw_inst(0)
    ex_reg_pc := ibuf.io.pc
    ex_reg_btb_resp := ibuf.io.btb_resp
    ex_reg_wphit := bpu.io.bpwatch.map { bpw => bpw.ivalid(0) }
  }

  // replay inst in ex stage?
  val ex_pc_valid = ex_reg_valid || ex_reg_replay || ex_reg_xcpt_interrupt
  val wb_dcache_miss = wb_ctrl.mem && !io.dmem.resp.valid
  val replay_ex_structural = ex_ctrl.mem && !io.dmem.req.ready ||
                             ex_ctrl.div && !div.io.req.ready
  val replay_ex_load_use = wb_dcache_miss && ex_reg_load_use
  val replay_ex = ex_reg_replay || (ex_reg_valid && (replay_ex_structural || replay_ex_load_use))
  val ctrl_killx = take_pc_mem_wb || replay_ex || !ex_reg_valid
  // detect 2-cycle load-use delay for LB/LH/SC
  val ex_slow_bypass = ex_ctrl.mem_cmd === M_XSC || ex_reg_mem_size < 2.U
  val ex_sfence = usingVM.B && ex_ctrl.mem && (ex_ctrl.mem_cmd === M_SFENCE || ex_ctrl.mem_cmd === M_HFENCEV || ex_ctrl.mem_cmd === M_HFENCEG)

  val (ex_xcpt, ex_cause) = checkExceptions(List(
    (ex_reg_xcpt_interrupt || ex_reg_xcpt, ex_reg_cause)))

  val exCoverCauses = idCoverCauses
  coverExceptions(ex_xcpt, ex_cause, "EXECUTE", exCoverCauses)

  // memory stage
  val mem_pc_valid = mem_reg_valid || mem_reg_replay || mem_reg_xcpt_interrupt
  val mem_br_target = mem_reg_pc.asSInt +
    Mux(mem_ctrl.branch && mem_br_taken, ImmGen(IMM_SB, mem_reg_inst),
    Mux(mem_ctrl.jal, ImmGen(IMM_UJ, mem_reg_inst),
    Mux(mem_reg_rvc, 2.S, 4.S)))
  val mem_npc = (Mux(mem_ctrl.jalr || mem_reg_sfence, encodeVirtualAddress(mem_reg_wdata, mem_reg_wdata).asSInt, mem_br_target) & (-2).S).asUInt
  val mem_wrong_npc =
    Mux(ex_pc_valid, mem_npc =/= ex_reg_pc,
    Mux(ibuf.io.inst(0).valid || ibuf.io.imem.valid, mem_npc =/= ibuf.io.pc, true.B))
  val mem_npc_misaligned = !csr.io.status.isa('c'-'a') && mem_npc(1) && !mem_reg_sfence
  val mem_int_wdata = Mux(!mem_reg_xcpt && (mem_ctrl.jalr ^ mem_npc_misaligned), mem_br_target, mem_reg_wdata.asSInt).asUInt
  val mem_cfi = mem_ctrl.branch || mem_ctrl.jalr || mem_ctrl.jal
  val mem_cfi_taken = (mem_ctrl.branch && mem_br_taken) || mem_ctrl.jalr || mem_ctrl.jal
  val mem_direction_misprediction = mem_ctrl.branch && mem_br_taken =/= (usingBTB.B && mem_reg_btb_resp.taken)
  val mem_misprediction = if (usingBTB) mem_wrong_npc else mem_cfi_taken
  take_pc_mem := mem_reg_valid && !mem_reg_xcpt && (mem_misprediction || mem_reg_sfence)

  mem_reg_valid := !ctrl_killx
  mem_reg_replay := !take_pc_mem_wb && replay_ex
  mem_reg_xcpt := !ctrl_killx && ex_xcpt
  mem_reg_xcpt_interrupt := !take_pc_mem_wb && ex_reg_xcpt_interrupt

  // on pipeline flushes, cause mem_npc to hold the sequential npc, which
  // will drive the W-stage npc mux
  when (mem_reg_valid && mem_reg_flush_pipe) {
    mem_reg_sfence := false.B
  }.elsewhen (ex_pc_valid) {
    mem_ctrl := ex_ctrl
    mem_scie_unpipelined := ex_scie_unpipelined
    mem_scie_pipelined := ex_scie_pipelined
    mem_reg_rvc := ex_reg_rvc
    mem_reg_load := ex_ctrl.mem && isRead(ex_ctrl.mem_cmd)
    mem_reg_store := ex_ctrl.mem && isWrite(ex_ctrl.mem_cmd)
    mem_reg_sfence := ex_sfence
    mem_reg_btb_resp := ex_reg_btb_resp
    mem_reg_flush_pipe := ex_reg_flush_pipe
    mem_reg_slow_bypass := ex_slow_bypass
    mem_reg_wphit := ex_reg_wphit

    mem_reg_cause := ex_cause
    mem_reg_inst := ex_reg_inst
    mem_reg_raw_inst := ex_reg_raw_inst
    mem_reg_mem_size := ex_reg_mem_size
    mem_reg_hls_or_dv := io.dmem.req.bits.dv
    mem_reg_pc := ex_reg_pc
    // IDecode ensured they are 1H
    mem_reg_wdata := Mux1H(Seq(
      ex_scie_unpipelined -> ex_scie_unpipelined_wdata,
      ex_ctrl.zbk         -> ex_zbk_wdata,
      ex_ctrl.zkn         -> ex_zkn_wdata,
      ex_ctrl.zks         -> ex_zks_wdata,
      (!ex_scie_unpipelined && !ex_ctrl.zbk && !ex_ctrl.zkn && !ex_ctrl.zks)
                          -> alu.io.out,
    ))
    mem_br_taken := alu.io.cmp_out

    when (ex_ctrl.rxs2 && (ex_ctrl.mem || ex_ctrl.rocc || ex_sfence)) {
      val size = Mux(ex_ctrl.rocc, log2Ceil(xLen/8).U, ex_reg_mem_size)
      mem_reg_rs2 := new StoreGen(size, 0.U, ex_rs(1), coreDataBytes).data
    }
    when (ex_ctrl.jalr && csr.io.status.debug) {
      // flush I$ on D-mode JALR to effect uncached fetch without D$ flush
      mem_ctrl.fence_i := true.B
      mem_reg_flush_pipe := true.B
    }
  }

  val mem_breakpoint = (mem_reg_load && bpu.io.xcpt_ld) || (mem_reg_store && bpu.io.xcpt_st)
  val mem_debug_breakpoint = (mem_reg_load && bpu.io.debug_ld) || (mem_reg_store && bpu.io.debug_st)
  val (mem_ldst_xcpt, mem_ldst_cause) = checkExceptions(List(
    (mem_debug_breakpoint, CSR.debugTriggerCause.U),
    (mem_breakpoint,       Causes.breakpoint.U)))

  val (mem_xcpt, mem_cause) = checkExceptions(List(
    (mem_reg_xcpt_interrupt || mem_reg_xcpt, mem_reg_cause),
    (mem_reg_valid && mem_npc_misaligned,    Causes.misaligned_fetch.U),
    (mem_reg_valid && mem_ldst_xcpt,         mem_ldst_cause)))

  val memCoverCauses = (exCoverCauses ++ List(
    (CSR.debugTriggerCause, "DEBUG_TRIGGER"),
    (Causes.breakpoint, "BREAKPOINT"),
    (Causes.misaligned_fetch, "MISALIGNED_FETCH")
  )).distinct
  coverExceptions(mem_xcpt, mem_cause, "MEMORY", memCoverCauses)

  val dcache_kill_mem = mem_reg_valid && mem_ctrl.wxd && io.dmem.replay_next // structural hazard on writeback port
  val fpu_kill_mem = mem_reg_valid && mem_ctrl.fp && io.fpu.nack_mem
  val replay_mem  = dcache_kill_mem || mem_reg_replay || fpu_kill_mem
  val killm_common = dcache_kill_mem || take_pc_wb || mem_reg_xcpt || !mem_reg_valid
  div.io.kill := killm_common && RegNext(div.io.req.fire)
  val ctrl_killm = killm_common || mem_xcpt || fpu_kill_mem

  // writeback stage
  wb_reg_valid := !ctrl_killm
  wb_reg_replay := replay_mem && !take_pc_wb
  wb_reg_xcpt := mem_xcpt && !take_pc_wb
  wb_reg_flush_pipe := !ctrl_killm && mem_reg_flush_pipe
  when (mem_pc_valid) {
    wb_ctrl := mem_ctrl
    wb_reg_sfence := mem_reg_sfence
    wb_reg_wdata := Mux(mem_scie_pipelined, mem_scie_pipelined_wdata,
      Mux(!mem_reg_xcpt && mem_ctrl.fp && mem_ctrl.wxd, io.fpu.toint_data, mem_int_wdata))
    when (mem_ctrl.rocc || mem_reg_sfence) {
      wb_reg_rs2 := mem_reg_rs2
    }
    wb_reg_cause := mem_cause
    wb_reg_inst := mem_reg_inst
    wb_reg_raw_inst := mem_reg_raw_inst
    wb_reg_mem_size := mem_reg_mem_size
    wb_reg_hls_or_dv := mem_reg_hls_or_dv
    wb_reg_hfence_v := mem_ctrl.mem_cmd === M_HFENCEV
    wb_reg_hfence_g := mem_ctrl.mem_cmd === M_HFENCEG
    wb_reg_pc := mem_reg_pc
    wb_reg_wphit := mem_reg_wphit | bpu.io.bpwatch.map { bpw => (bpw.rvalid(0) && mem_reg_load) || (bpw.wvalid(0) && mem_reg_store) }

  }

  val (wb_xcpt, wb_cause) = checkExceptions(List(
    (wb_reg_xcpt,  wb_reg_cause),
    (wb_reg_valid && wb_ctrl.mem && io.dmem.s2_xcpt.pf.st, Causes.store_page_fault.U),
    (wb_reg_valid && wb_ctrl.mem && io.dmem.s2_xcpt.pf.ld, Causes.load_page_fault.U),
    (wb_reg_valid && wb_ctrl.mem && io.dmem.s2_xcpt.gf.st, Causes.store_guest_page_fault.U),
    (wb_reg_valid && wb_ctrl.mem && io.dmem.s2_xcpt.gf.ld, Causes.load_guest_page_fault.U),
    (wb_reg_valid && wb_ctrl.mem && io.dmem.s2_xcpt.ae.st, Causes.store_access.U),
    (wb_reg_valid && wb_ctrl.mem && io.dmem.s2_xcpt.ae.ld, Causes.load_access.U),
    (wb_reg_valid && wb_ctrl.mem && io.dmem.s2_xcpt.ma.st, Causes.misaligned_store.U),
    (wb_reg_valid && wb_ctrl.mem && io.dmem.s2_xcpt.ma.ld, Causes.misaligned_load.U)
  ))

  val wbCoverCauses = List(
    (Causes.misaligned_store, "MISALIGNED_STORE"),
    (Causes.misaligned_load, "MISALIGNED_LOAD"),
    (Causes.store_access, "STORE_ACCESS"),
    (Causes.load_access, "LOAD_ACCESS")
  ) ++ (if(usingVM) List(
    (Causes.store_page_fault, "STORE_PAGE_FAULT"),
    (Causes.load_page_fault, "LOAD_PAGE_FAULT")
  ) else Nil) ++ (if (usingHypervisor) List(
    (Causes.store_guest_page_fault, "STORE_GUEST_PAGE_FAULT"),
    (Causes.load_guest_page_fault, "LOAD_GUEST_PAGE_FAULT"),
  ) else Nil)
  coverExceptions(wb_xcpt, wb_cause, "WRITEBACK", wbCoverCauses)

  val wb_pc_valid = wb_reg_valid || wb_reg_replay || wb_reg_xcpt
  val wb_wxd = wb_reg_valid && wb_ctrl.wxd
  val wb_set_sboard = wb_ctrl.div || wb_dcache_miss || wb_ctrl.rocc
  val replay_wb_common = io.dmem.s2_nack || wb_reg_replay
  val replay_wb_rocc = wb_reg_valid && wb_ctrl.rocc && !io.rocc.cmd.ready
  val replay_wb_csr: Bool = wb_reg_valid && csr.io.rw_stall
  val replay_wb = replay_wb_common || replay_wb_rocc || replay_wb_csr
  take_pc_wb := replay_wb || wb_xcpt || csr.io.eret || wb_reg_flush_pipe

  // writeback arbitration
  val dmem_resp_xpu = !io.dmem.resp.bits.tag(0).asBool
  val dmem_resp_fpu =  io.dmem.resp.bits.tag(0).asBool
  val dmem_resp_waddr = io.dmem.resp.bits.tag(5, 1)
  val dmem_resp_valid = io.dmem.resp.valid && io.dmem.resp.bits.has_data
  val dmem_resp_replay = dmem_resp_valid && io.dmem.resp.bits.replay

  div.io.resp.ready := !wb_wxd
  val ll_wdata = WireDefault(div.io.resp.bits.data)
  val ll_waddr = WireDefault(div.io.resp.bits.tag)
  val ll_wen = WireDefault(div.io.resp.fire)
  if (usingRoCC) {
    io.rocc.resp.ready := !wb_wxd
    when (io.rocc.resp.fire) {
      div.io.resp.ready := false.B
      ll_wdata := io.rocc.resp.bits.data
      ll_waddr := io.rocc.resp.bits.rd
      ll_wen := true.B
    }
  } else {
    // tie off RoCC
    io.rocc.resp.ready := false.B
    io.rocc.mem.req.ready := false.B
  }
  // Dont care mem since not all RoCC need accessing memory
  io.rocc.mem := DontCare

  when (dmem_resp_replay && dmem_resp_xpu) {
    div.io.resp.ready := false.B
    if (usingRoCC)
      io.rocc.resp.ready := false.B
    ll_waddr := dmem_resp_waddr
    ll_wen := true.B
  }

  val wb_valid = wb_reg_valid && !replay_wb && !wb_xcpt
  val wb_wen = wb_valid && wb_ctrl.wxd
  val rf_wen = wb_wen || ll_wen
  val rf_waddr = Mux(ll_wen, ll_waddr, wb_waddr)
  val rf_wdata = Mux(dmem_resp_valid && dmem_resp_xpu, io.dmem.resp.bits.data(xLen-1, 0),
                 Mux(ll_wen, ll_wdata,
                 Mux(wb_ctrl.csr =/= CSR.N, csr.io.rw.rdata,
                 Mux(wb_ctrl.mul, mul.map(_.io.resp.bits.data).getOrElse(wb_reg_wdata),
                 wb_reg_wdata))))
  when (rf_wen) { rf.write(rf_waddr, rf_wdata) }

  // hook up control/status regfile
  csr.io.ungated_clock := clock
  csr.io.decode(0).inst := id_inst(0)
  csr.io.exception := wb_xcpt
  csr.io.cause := wb_cause
  csr.io.retire := wb_valid
  csr.io.inst(0) := (if (usingCompressed) Cat(Mux(wb_reg_raw_inst(1, 0).andR, wb_reg_inst >> 16, 0.U), wb_reg_raw_inst(15, 0)) else wb_reg_inst)
  csr.io.interrupts := io.interrupts
  csr.io.hartid := io.hartid
  io.fpu.fcsr_rm := csr.io.fcsr_rm
  csr.io.fcsr_flags := io.fpu.fcsr_flags
  io.fpu.time := csr.io.time(31,0)
  io.fpu.hartid := io.hartid
  csr.io.rocc_interrupt := io.rocc.interrupt
  csr.io.pc := wb_reg_pc
  val tval_dmem_addr = !wb_reg_xcpt
  val tval_any_addr = tval_dmem_addr ||
    wb_reg_cause.isOneOf(Causes.breakpoint.U, Causes.fetch_access.U, Causes.fetch_page_fault.U, Causes.fetch_guest_page_fault.U)
  val tval_inst = wb_reg_cause === Causes.illegal_instruction.U
  val tval_valid = wb_xcpt && (tval_any_addr || tval_inst)
  csr.io.gva := wb_xcpt && (tval_any_addr && csr.io.status.v || tval_dmem_addr && wb_reg_hls_or_dv)
  csr.io.tval := Mux(tval_valid, encodeVirtualAddress(wb_reg_wdata, wb_reg_wdata), 0.U)
  csr.io.htval := {
    val htval_valid_imem = wb_reg_xcpt && wb_reg_cause === Causes.fetch_guest_page_fault.U
    val htval_imem = Mux(htval_valid_imem, io.imem.gpa.bits, 0.U)
    assert(!htval_valid_imem || io.imem.gpa.valid)

    val htval_valid_dmem = wb_xcpt && tval_dmem_addr && io.dmem.s2_xcpt.gf.asUInt.orR && !io.dmem.s2_xcpt.pf.asUInt.orR
    val htval_dmem = Mux(htval_valid_dmem, io.dmem.s2_gpa, 0.U)

    (htval_dmem | htval_imem) >> hypervisorExtraAddrBits
  }
  io.ptw.ptbr := csr.io.ptbr
  io.ptw.hgatp := csr.io.hgatp
  io.ptw.vsatp := csr.io.vsatp
  (io.ptw.customCSRs.csrs zip csr.io.customCSRs).map { case (lhs, rhs) => lhs <> rhs }
  io.ptw.status := csr.io.status
  io.ptw.hstatus := csr.io.hstatus
  io.ptw.gstatus := csr.io.gstatus
  io.ptw.pmp := csr.io.pmp
  csr.io.rw.addr := wb_reg_inst(31,20)
  csr.io.rw.cmd := CSR.maskCmd(wb_reg_valid, wb_ctrl.csr)
  csr.io.rw.wdata := wb_reg_wdata
<<<<<<< HEAD
  io.trace.insns := csr.io.trace
  io.trace.time := csr.io.time
  io.rocc.csrs := csr.io.roccCSRs
=======
  io.rocc.csrs <> csr.io.roccCSRs
  io.trace.time := csr.io.time
  io.trace.insns := csr.io.trace
>>>>>>> a6f236f0
  if (rocketParams.debugROB) {
    val csr_trace_with_wdata = WireInit(csr.io.trace(0))
    csr_trace_with_wdata.wdata.get := rf_wdata
    DebugROB.pushTrace(clock, reset,
      io.hartid, csr_trace_with_wdata,
      (wb_ctrl.wfd || (wb_ctrl.wxd && wb_waddr =/= 0.U)) && !csr.io.trace(0).exception,
      wb_ctrl.wxd && wb_wen && !wb_set_sboard,
      wb_waddr + Mux(wb_ctrl.wfd, 32.U, 0.U))

    io.trace.insns(0) := DebugROB.popTrace(clock, reset, io.hartid)

    DebugROB.pushWb(clock, reset, io.hartid, ll_wen, rf_waddr, rf_wdata)
<<<<<<< HEAD
  }

=======
  } else {
    io.trace.insns := csr.io.trace
  }
>>>>>>> a6f236f0
  for (((iobpw, wphit), bp) <- io.bpwatch zip wb_reg_wphit zip csr.io.bp) {
    iobpw.valid(0) := wphit
    iobpw.action := bp.control.action
    // tie off bpwatch valids
    iobpw.rvalid.foreach(_ := false.B)
    iobpw.wvalid.foreach(_ := false.B)
    iobpw.ivalid.foreach(_ := false.B)
  }

  val hazard_targets = Seq((id_ctrl.rxs1 && id_raddr1 =/= 0.U, id_raddr1),
                           (id_ctrl.rxs2 && id_raddr2 =/= 0.U, id_raddr2),
                           (id_ctrl.wxd  && id_waddr  =/= 0.U, id_waddr))
  val fp_hazard_targets = Seq((io.fpu.dec.ren1, id_raddr1),
                              (io.fpu.dec.ren2, id_raddr2),
                              (io.fpu.dec.ren3, id_raddr3),
                              (io.fpu.dec.wen, id_waddr))

  val sboard = new Scoreboard(32, true)
  sboard.clear(ll_wen, ll_waddr)
  def id_sboard_clear_bypass(r: UInt) = {
    // ll_waddr arrives late when D$ has ECC, so reshuffle the hazard check
    if (!tileParams.dcache.get.dataECC.isDefined) ll_wen && ll_waddr === r
    else div.io.resp.fire && div.io.resp.bits.tag === r || dmem_resp_replay && dmem_resp_xpu && dmem_resp_waddr === r
  }
  val id_sboard_hazard = checkHazards(hazard_targets, rd => sboard.read(rd) && !id_sboard_clear_bypass(rd))
  sboard.set(wb_set_sboard && wb_wen, wb_waddr)

  // stall for RAW/WAW hazards on CSRs, loads, AMOs, and mul/div in execute stage.
  val ex_cannot_bypass = ex_ctrl.csr =/= CSR.N || ex_ctrl.jalr || ex_ctrl.mem || ex_ctrl.mul || ex_ctrl.div || ex_ctrl.fp || ex_ctrl.rocc || ex_scie_pipelined
  val data_hazard_ex = ex_ctrl.wxd && checkHazards(hazard_targets, _ === ex_waddr)
  val fp_data_hazard_ex = id_ctrl.fp && ex_ctrl.wfd && checkHazards(fp_hazard_targets, _ === ex_waddr)
  val id_ex_hazard = ex_reg_valid && (data_hazard_ex && ex_cannot_bypass || fp_data_hazard_ex)

  // stall for RAW/WAW hazards on CSRs, LB/LH, and mul/div in memory stage.
  val mem_mem_cmd_bh =
    if (fastLoadWord) (!fastLoadByte).B && mem_reg_slow_bypass
    else true.B
  val mem_cannot_bypass = mem_ctrl.csr =/= CSR.N || mem_ctrl.mem && mem_mem_cmd_bh || mem_ctrl.mul || mem_ctrl.div || mem_ctrl.fp || mem_ctrl.rocc
  val data_hazard_mem = mem_ctrl.wxd && checkHazards(hazard_targets, _ === mem_waddr)
  val fp_data_hazard_mem = id_ctrl.fp && mem_ctrl.wfd && checkHazards(fp_hazard_targets, _ === mem_waddr)
  val id_mem_hazard = mem_reg_valid && (data_hazard_mem && mem_cannot_bypass || fp_data_hazard_mem)
  id_load_use := mem_reg_valid && data_hazard_mem && mem_ctrl.mem

  // stall for RAW/WAW hazards on load/AMO misses and mul/div in writeback.
  val data_hazard_wb = wb_ctrl.wxd && checkHazards(hazard_targets, _ === wb_waddr)
  val fp_data_hazard_wb = id_ctrl.fp && wb_ctrl.wfd && checkHazards(fp_hazard_targets, _ === wb_waddr)
  val id_wb_hazard = wb_reg_valid && (data_hazard_wb && wb_set_sboard || fp_data_hazard_wb)

  val id_stall_fpu = if (usingFPU) {
    val fp_sboard = new Scoreboard(32)
    fp_sboard.set((wb_dcache_miss && wb_ctrl.wfd || io.fpu.sboard_set) && wb_valid, wb_waddr)
    fp_sboard.clear(dmem_resp_replay && dmem_resp_fpu, dmem_resp_waddr)
    fp_sboard.clear(io.fpu.sboard_clr, io.fpu.sboard_clra)

    checkHazards(fp_hazard_targets, fp_sboard.read _)
  } else false.B

  val dcache_blocked = {
    // speculate that a blocked D$ will unblock the cycle after a Grant
    val blocked = Reg(Bool())
    blocked := !io.dmem.req.ready && io.dmem.clock_enabled && !io.dmem.perf.grant && (blocked || io.dmem.req.valid || io.dmem.s2_nack)
    blocked && !io.dmem.perf.grant
  }
  val rocc_blocked = Reg(Bool())
  rocc_blocked := !wb_xcpt && !io.rocc.cmd.ready && (io.rocc.cmd.valid || rocc_blocked)

  val ctrl_stalld =
    id_ex_hazard || id_mem_hazard || id_wb_hazard || id_sboard_hazard ||
    csr.io.singleStep && (ex_reg_valid || mem_reg_valid || wb_reg_valid) ||
    id_csr_en && csr.io.decode(0).fp_csr && !io.fpu.fcsr_rdy ||
    id_ctrl.fp && id_stall_fpu ||
    id_ctrl.mem && dcache_blocked || // reduce activity during D$ misses
    id_ctrl.rocc && rocc_blocked || // reduce activity while RoCC is busy
    id_ctrl.div && (!(div.io.req.ready || (div.io.resp.valid && !wb_wxd)) || div.io.req.valid) || // reduce odds of replay
    !clock_en ||
    id_do_fence ||
    csr.io.csr_stall ||
    id_reg_pause ||
    io.traceStall
  ctrl_killd := !ibuf.io.inst(0).valid || ibuf.io.inst(0).bits.replay || take_pc_mem_wb || ctrl_stalld || csr.io.interrupt

  io.imem.req.valid := take_pc
  io.imem.req.bits.speculative := !take_pc_wb
  io.imem.req.bits.pc :=
    Mux(wb_xcpt || csr.io.eret, csr.io.evec, // exception or [m|s]ret
    Mux(replay_wb,              wb_reg_pc,   // replay
                                mem_npc))    // flush or branch misprediction
  io.imem.flush_icache := wb_reg_valid && wb_ctrl.fence_i && !io.dmem.s2_nack
  io.imem.might_request := {
    imem_might_request_reg := ex_pc_valid || mem_pc_valid || io.ptw.customCSRs.disableICacheClockGate
    imem_might_request_reg
  }
  io.imem.progress := RegNext(wb_reg_valid && !replay_wb_common)
  io.imem.sfence.valid := wb_reg_valid && wb_reg_sfence
  io.imem.sfence.bits.rs1 := wb_reg_mem_size(0)
  io.imem.sfence.bits.rs2 := wb_reg_mem_size(1)
  io.imem.sfence.bits.addr := wb_reg_wdata
  io.imem.sfence.bits.asid := wb_reg_rs2
  io.imem.sfence.bits.hv := wb_reg_hfence_v
  io.imem.sfence.bits.hg := wb_reg_hfence_g
  io.ptw.sfence := io.imem.sfence

  ibuf.io.inst(0).ready := !ctrl_stalld

  io.imem.btb_update.valid := mem_reg_valid && !take_pc_wb && mem_wrong_npc && (!mem_cfi || mem_cfi_taken)
  io.imem.btb_update.bits.isValid := mem_cfi
  io.imem.btb_update.bits.cfiType :=
    Mux((mem_ctrl.jal || mem_ctrl.jalr) && mem_waddr(0), CFIType.call,
    Mux(mem_ctrl.jalr && (mem_reg_inst(19,15) & regAddrMask.U) === BitPat("b00?01"), CFIType.ret,
    Mux(mem_ctrl.jal || mem_ctrl.jalr, CFIType.jump,
    CFIType.branch)))
  io.imem.btb_update.bits.target := io.imem.req.bits.pc
  io.imem.btb_update.bits.br_pc := (if (usingCompressed) mem_reg_pc + Mux(mem_reg_rvc, 0.U, 2.U) else mem_reg_pc)
  io.imem.btb_update.bits.pc := ~(~io.imem.btb_update.bits.br_pc | (coreInstBytes*fetchWidth-1).U)
  io.imem.btb_update.bits.prediction := mem_reg_btb_resp
  io.imem.btb_update.bits.taken := DontCare

  io.imem.bht_update.valid := mem_reg_valid && !take_pc_wb
  io.imem.bht_update.bits.pc := io.imem.btb_update.bits.pc
  io.imem.bht_update.bits.taken := mem_br_taken
  io.imem.bht_update.bits.mispredict := mem_wrong_npc
  io.imem.bht_update.bits.branch := mem_ctrl.branch
  io.imem.bht_update.bits.prediction := mem_reg_btb_resp.bht

  // Connect RAS in Frontend
  io.imem.ras_update := DontCare

  io.fpu.valid := !ctrl_killd && id_ctrl.fp
  io.fpu.killx := ctrl_killx
  io.fpu.killm := killm_common
  io.fpu.inst := id_inst(0)
  io.fpu.fromint_data := ex_rs(0)
  io.fpu.dmem_resp_val := dmem_resp_valid && dmem_resp_fpu
  io.fpu.dmem_resp_data := (if (minFLen == 32) io.dmem.resp.bits.data_word_bypass else io.dmem.resp.bits.data)
  io.fpu.dmem_resp_type := io.dmem.resp.bits.size
  io.fpu.dmem_resp_tag := dmem_resp_waddr
  io.fpu.keep_clock_enabled := io.ptw.customCSRs.disableCoreClockGate

  io.dmem.req.valid     := ex_reg_valid && ex_ctrl.mem
  val ex_dcache_tag = Cat(ex_waddr, ex_ctrl.fp)
  require(coreParams.dcacheReqTagBits >= ex_dcache_tag.getWidth)
  io.dmem.req.bits.tag  := ex_dcache_tag
  io.dmem.req.bits.cmd  := ex_ctrl.mem_cmd
  io.dmem.req.bits.size := ex_reg_mem_size
  io.dmem.req.bits.signed := !Mux(ex_reg_hls, ex_reg_inst(20), ex_reg_inst(14))
  io.dmem.req.bits.phys := false.B
  io.dmem.req.bits.addr := encodeVirtualAddress(ex_rs(0), alu.io.adder_out)
  io.dmem.req.bits.idx.foreach(_ := io.dmem.req.bits.addr)
  io.dmem.req.bits.dprv := Mux(ex_reg_hls, csr.io.hstatus.spvp, csr.io.status.dprv)
  io.dmem.req.bits.dv := ex_reg_hls || csr.io.status.dv
  io.dmem.req.bits.no_alloc := DontCare
  io.dmem.req.bits.no_xcpt := DontCare
  io.dmem.req.bits.data := DontCare
  io.dmem.req.bits.mask := DontCare

  io.dmem.s1_data.data := (if (fLen == 0) mem_reg_rs2 else Mux(mem_ctrl.fp, Fill((xLen max fLen) / fLen, io.fpu.store_data), mem_reg_rs2))
  io.dmem.s1_data.mask := DontCare

  io.dmem.s1_kill := killm_common || mem_ldst_xcpt || fpu_kill_mem
  io.dmem.s2_kill := false.B
  // don't let D$ go to sleep if we're probably going to use it soon
  io.dmem.keep_clock_enabled := ibuf.io.inst(0).valid && id_ctrl.mem && !csr.io.csr_stall

  io.rocc.cmd.valid := wb_reg_valid && wb_ctrl.rocc && !replay_wb_common
  io.rocc.exception := wb_xcpt && csr.io.status.xs.orR
  io.rocc.cmd.bits.status := csr.io.status
  io.rocc.cmd.bits.inst := wb_reg_inst.asTypeOf(new RoCCInstruction())
  io.rocc.cmd.bits.rs1 := wb_reg_wdata
  io.rocc.cmd.bits.rs2 := wb_reg_rs2

  // gate the clock
  val unpause = csr.io.time(rocketParams.lgPauseCycles-1, 0) === 0.U || csr.io.inhibit_cycle || io.dmem.perf.release || take_pc
  when (unpause) { id_reg_pause := false.B }
  io.cease := csr.io.status.cease && !clock_en_reg
  io.wfi := csr.io.status.wfi
  if (rocketParams.clockGate) {
    long_latency_stall := csr.io.csr_stall || io.dmem.perf.blocked || id_reg_pause && !unpause
    clock_en := clock_en_reg || ex_pc_valid || (!long_latency_stall && io.imem.resp.valid)
    clock_en_reg :=
      ex_pc_valid || mem_pc_valid || wb_pc_valid || // instruction in flight
      io.ptw.customCSRs.disableCoreClockGate || // chicken bit
      !div.io.req.ready || // mul/div in flight
      usingFPU.B && !io.fpu.fcsr_rdy || // long-latency FPU in flight
      io.dmem.replay_next || // long-latency load replaying
      (!long_latency_stall && (ibuf.io.inst(0).valid || io.imem.resp.valid)) // instruction pending

    assert(!(ex_pc_valid || mem_pc_valid || wb_pc_valid) || clock_en)
  }

  // evaluate performance counters
  val icache_blocked = !(io.imem.resp.valid || RegNext(io.imem.resp.valid))
  csr.io.counters foreach { c => c.inc := RegNext(perfEvents.evaluate(c.eventSel)) }

  val coreMonitorBundle = Wire(new CoreMonitorBundle(xLen, fLen))

  coreMonitorBundle.clock := clock
  coreMonitorBundle.reset := reset
  coreMonitorBundle.hartid := io.hartid
  coreMonitorBundle.timer := csr.io.time(31,0)
  coreMonitorBundle.valid := csr.io.trace(0).valid && !csr.io.trace(0).exception
  coreMonitorBundle.pc := csr.io.trace(0).iaddr(vaddrBitsExtended-1, 0).sextTo(xLen)
  coreMonitorBundle.wrenx := wb_wen && !wb_set_sboard
  coreMonitorBundle.wrenf := false.B
  coreMonitorBundle.wrdst := wb_waddr
  coreMonitorBundle.wrdata := rf_wdata
  coreMonitorBundle.rd0src := wb_reg_inst(19,15)
  coreMonitorBundle.rd0val := RegNext(RegNext(ex_rs(0)))
  coreMonitorBundle.rd1src := wb_reg_inst(24,20)
  coreMonitorBundle.rd1val := RegNext(RegNext(ex_rs(1)))
  coreMonitorBundle.inst := csr.io.trace(0).insn
  coreMonitorBundle.excpt := csr.io.trace(0).exception
  coreMonitorBundle.priv_mode := csr.io.trace(0).priv

  if (enableCommitLog) {
    val t = csr.io.trace(0)
    val rd = wb_waddr
    val wfd = wb_ctrl.wfd
    val wxd = wb_ctrl.wxd
    val has_data = wb_wen && !wb_set_sboard

    when (t.valid && !t.exception) {
      when (wfd) {
        printf ("%d 0x%x (0x%x) f%d p%d 0xXXXXXXXXXXXXXXXX\n", t.priv, t.iaddr, t.insn, rd, rd+32.U)
      }
      .elsewhen (wxd && rd =/= 0.U && has_data) {
        printf ("%d 0x%x (0x%x) x%d 0x%x\n", t.priv, t.iaddr, t.insn, rd, rf_wdata)
      }
      .elsewhen (wxd && rd =/= 0.U && !has_data) {
        printf ("%d 0x%x (0x%x) x%d p%d 0xXXXXXXXXXXXXXXXX\n", t.priv, t.iaddr, t.insn, rd, rd)
      }
      .otherwise {
        printf ("%d 0x%x (0x%x)\n", t.priv, t.iaddr, t.insn)
      }
    }

    when (ll_wen && rf_waddr =/= 0.U) {
      printf ("x%d p%d 0x%x\n", rf_waddr, rf_waddr, rf_wdata)
    }
  }
  else {
    when (csr.io.trace(0).valid) {
      printf("C%d: %d [%d] pc=[%x] W[r%d=%x][%d] R[r%d=%x] R[r%d=%x] inst=[%x] DASM(%x)\n",
         io.hartid, coreMonitorBundle.timer, coreMonitorBundle.valid,
         coreMonitorBundle.pc,
         Mux(wb_ctrl.wxd || wb_ctrl.wfd, coreMonitorBundle.wrdst, 0.U),
         Mux(coreMonitorBundle.wrenx, coreMonitorBundle.wrdata, 0.U),
         coreMonitorBundle.wrenx,
         Mux(wb_ctrl.rxs1 || wb_ctrl.rfs1, coreMonitorBundle.rd0src, 0.U),
         Mux(wb_ctrl.rxs1 || wb_ctrl.rfs1, coreMonitorBundle.rd0val, 0.U),
         Mux(wb_ctrl.rxs2 || wb_ctrl.rfs2, coreMonitorBundle.rd1src, 0.U),
         Mux(wb_ctrl.rxs2 || wb_ctrl.rfs2, coreMonitorBundle.rd1val, 0.U),
         coreMonitorBundle.inst, coreMonitorBundle.inst)
    }
  }

  // CoreMonitorBundle for late latency writes
  val xrfWriteBundle = Wire(new CoreMonitorBundle(xLen, fLen))

  xrfWriteBundle.clock := clock
  xrfWriteBundle.reset := reset
  xrfWriteBundle.hartid := io.hartid
  xrfWriteBundle.timer := csr.io.time(31,0)
  xrfWriteBundle.valid := false.B
  xrfWriteBundle.pc := 0.U
  xrfWriteBundle.wrdst := rf_waddr
  xrfWriteBundle.wrenx := rf_wen && !(csr.io.trace(0).valid && wb_wen && (wb_waddr === rf_waddr))
  xrfWriteBundle.wrenf := false.B
  xrfWriteBundle.wrdata := rf_wdata
  xrfWriteBundle.rd0src := 0.U
  xrfWriteBundle.rd0val := 0.U
  xrfWriteBundle.rd1src := 0.U
  xrfWriteBundle.rd1val := 0.U
  xrfWriteBundle.inst := 0.U
  xrfWriteBundle.excpt := false.B
  xrfWriteBundle.priv_mode := csr.io.trace(0).priv

  if (rocketParams.haveSimTimeout) PlusArg.timeout(
    name = "max_core_cycles",
    docstring = "Kill the emulation after INT rdtime cycles. Off if 0."
  )(csr.io.time)

  } // leaving gated-clock domain
  val rocketImpl = withClock (gated_clock) { new RocketImpl }

  def checkExceptions(x: Seq[(Bool, UInt)]) =
    (x.map(_._1).reduce(_||_), PriorityMux(x))

  def coverExceptions(exceptionValid: Bool, cause: UInt, labelPrefix: String, coverCausesLabels: Seq[(Int, String)]): Unit = {
    for ((coverCause, label) <- coverCausesLabels) {
      property.cover(exceptionValid && (cause === coverCause.U), s"${labelPrefix}_${label}")
    }
  }

  def checkHazards(targets: Seq[(Bool, UInt)], cond: UInt => Bool) =
    targets.map(h => h._1 && cond(h._2)).reduce(_||_)

  def encodeVirtualAddress(a0: UInt, ea: UInt) = if (vaddrBitsExtended == vaddrBits) ea else {
    // efficient means to compress 64-bit VA into vaddrBits+1 bits
    // (VA is bad if VA(vaddrBits) != VA(vaddrBits-1))
    val b = vaddrBitsExtended-1
    val a = (a0 >> b).asSInt
    val msb = Mux(a === 0.S || a === -1.S, ea(b), !ea(b-1))
    Cat(msb, ea(b-1, 0))
  }

  class Scoreboard(n: Int, zero: Boolean = false)
  {
    def set(en: Bool, addr: UInt): Unit = update(en, _next | mask(en, addr))
    def clear(en: Bool, addr: UInt): Unit = update(en, _next & ~mask(en, addr))
    def read(addr: UInt): Bool = r(addr)
    def readBypassed(addr: UInt): Bool = _next(addr)

    private val _r = RegInit(0.U(n.W))
    private val r = if (zero) (_r >> 1 << 1) else _r
    private var _next = r
    private var ens = false.B
    private def mask(en: Bool, addr: UInt) = Mux(en, 1.U << addr, 0.U)
    private def update(en: Bool, update: UInt) = {
      _next = update
      ens = ens || en
      when (ens) { _r := _next }
    }
  }
}

class RegFile(n: Int, w: Int, zero: Boolean = false) {
  val rf = Mem(n, UInt(w.W))
  private def access(addr: UInt) = rf(~addr(log2Up(n)-1,0))
  private val reads = ArrayBuffer[(UInt,UInt)]()
  private var canRead = true
  def read(addr: UInt) = {
    require(canRead)
    reads += addr -> Wire(UInt())
    reads.last._2 := Mux(zero.B && addr === 0.U, 0.U, access(addr))
    reads.last._2
  }
  def write(addr: UInt, data: UInt) = {
    canRead = false
    when (addr =/= 0.U) {
      access(addr) := data
      for ((raddr, rdata) <- reads)
        when (addr === raddr) { rdata := data }
    }
  }
}

object ImmGen {
  def apply(sel: UInt, inst: UInt) = {
    val sign = Mux(sel === IMM_Z, 0.S, inst(31).asSInt)
    val b30_20 = Mux(sel === IMM_U, inst(30,20).asSInt, sign)
    val b19_12 = Mux(sel =/= IMM_U && sel =/= IMM_UJ, sign, inst(19,12).asSInt)
    val b11 = Mux(sel === IMM_U || sel === IMM_Z, 0.S,
              Mux(sel === IMM_UJ, inst(20).asSInt,
              Mux(sel === IMM_SB, inst(7).asSInt, sign)))
    val b10_5 = Mux(sel === IMM_U || sel === IMM_Z, 0.U, inst(30,25))
    val b4_1 = Mux(sel === IMM_U, 0.U,
               Mux(sel === IMM_S || sel === IMM_SB, inst(11,8),
               Mux(sel === IMM_Z, inst(19,16), inst(24,21))))
    val b0 = Mux(sel === IMM_S, inst(7),
             Mux(sel === IMM_I, inst(20),
             Mux(sel === IMM_Z, inst(15), 0.U)))

    Cat(sign, b30_20, b19_12, b11, b10_5, b4_1, b0).asSInt
  }
}<|MERGE_RESOLUTION|>--- conflicted
+++ resolved
@@ -54,14 +54,9 @@
   mimpid: Int = 0x20181004, // release date in BCD
   mulDiv: Option[MulDivParams] = Some(MulDivParams()),
   fpu: Option[FPUParams] = Some(FPUParams()),
-<<<<<<< HEAD
-  haveCease: Boolean = true, // non-standard CEASE instruction
-  debugROB: Boolean = false // if enabled, uses a C++ debug ROB to generate trace-with-wdata
-=======
   debugROB: Boolean = false, // if enabled, uses a C++ debug ROB to generate trace-with-wdata
   haveCease: Boolean = true, // non-standard CEASE instruction
   haveSimTimeout: Boolean = true // add plusarg for simulation timeout
->>>>>>> a6f236f0
 ) extends CoreParams {
   val lgPauseCycles = 5
   val haveFSDirty = false
@@ -73,11 +68,7 @@
   val instBits: Int = if (useCompressed) 16 else 32
   val lrscCycles: Int = 80 // worst case is 14 mispredicted branches + slop
   val traceHasWdata: Boolean = false // ooo wb, so no wdata in trace
-<<<<<<< HEAD
   override val customIsaExt = if (haveCease) Some("xrocket") else None // CEASE instruction
-=======
-  override val customIsaExt = Option.when(haveCease)("xrocket") // CEASE instruction
->>>>>>> a6f236f0
   override def minFLen: Int = fpu.map(_.minFLen).getOrElse(32)
   override def customCSRs(implicit p: Parameters) = new RocketCustomCSRs
 }
@@ -832,15 +823,9 @@
   csr.io.rw.addr := wb_reg_inst(31,20)
   csr.io.rw.cmd := CSR.maskCmd(wb_reg_valid, wb_ctrl.csr)
   csr.io.rw.wdata := wb_reg_wdata
-<<<<<<< HEAD
-  io.trace.insns := csr.io.trace
-  io.trace.time := csr.io.time
-  io.rocc.csrs := csr.io.roccCSRs
-=======
   io.rocc.csrs <> csr.io.roccCSRs
   io.trace.time := csr.io.time
   io.trace.insns := csr.io.trace
->>>>>>> a6f236f0
   if (rocketParams.debugROB) {
     val csr_trace_with_wdata = WireInit(csr.io.trace(0))
     csr_trace_with_wdata.wdata.get := rf_wdata
@@ -853,14 +838,9 @@
     io.trace.insns(0) := DebugROB.popTrace(clock, reset, io.hartid)
 
     DebugROB.pushWb(clock, reset, io.hartid, ll_wen, rf_waddr, rf_wdata)
-<<<<<<< HEAD
-  }
-
-=======
   } else {
     io.trace.insns := csr.io.trace
   }
->>>>>>> a6f236f0
   for (((iobpw, wphit), bp) <- io.bpwatch zip wb_reg_wphit zip csr.io.bp) {
     iobpw.valid(0) := wphit
     iobpw.action := bp.control.action
