--- conflicted
+++ resolved
@@ -319,21 +319,13 @@
   def scratchpadLine(addr: UInt) = addr(untagBits+log2Ceil(nWays)-1, blockOffBits)
 
   /** scratchpad access valid in stage N*/
-<<<<<<< HEAD
-  val s0_slaveValid = tl_in.map(_.a.fire()).getOrElse(false.B)
-=======
   val s0_slaveValid = tl_in.map(_.a.fire).getOrElse(false.B)
->>>>>>> a6f236f0
   val s1_slaveValid = RegNext(s0_slaveValid, false.B)
   val s2_slaveValid = RegNext(s1_slaveValid, false.B)
   val s3_slaveValid = RegNext(false.B)
 
   /** valid signal for CPU accessing cache in stage 0. */
-<<<<<<< HEAD
-  val s0_valid = io.req.fire()
-=======
   val s0_valid = io.req.fire
->>>>>>> a6f236f0
   /** virtual address from CPU in stage 0. */
   val s0_vaddr = io.req.bits.addr
 
@@ -371,11 +363,7 @@
    * */
   val send_hint = RegInit(false.B)
   /** indicate [[tl_out]] is performing a refill. */
-<<<<<<< HEAD
-  val refill_fire = tl_out.a.fire() && !send_hint
-=======
   val refill_fire = tl_out.a.fire && !send_hint
->>>>>>> a6f236f0
   /** register to indicate there is a outstanding hint. */
   val hint_outstanding = RegInit(false.B)
   /** [[io]] access L1 I$ miss. */
@@ -392,22 +380,14 @@
   val refill_tag = refill_paddr >> pgUntagBits
   val refill_idx = index(refill_vaddr, refill_paddr)
   /** AccessAckData, is refilling I$, it will block request from CPU. */
-<<<<<<< HEAD
-  val refill_one_beat = tl_out.d.fire() && edge_out.hasData(tl_out.d.bits)
-=======
   val refill_one_beat = tl_out.d.fire && edge_out.hasData(tl_out.d.bits)
->>>>>>> a6f236f0
 
   /** block request from CPU when refill or scratch pad access. */
   io.req.ready := !(refill_one_beat || s0_slaveValid || s3_slaveValid)
   s1_valid := s0_valid
 
   val (_, _, d_done, refill_cnt) = edge_out.count(tl_out.d)
-<<<<<<< HEAD
-  /** at last beat of `tl_out.d.fire()`, finish refill. */
-=======
   /** at last beat of `tl_out.d.fire`, finish refill. */
->>>>>>> a6f236f0
   val refill_done = refill_one_beat && d_done
   /** scratchpad is writing data. block refill. */
   tl_out.d.ready := !s3_slaveValid
@@ -450,11 +430,7 @@
     ccover(refillError, "D_CORRUPT", "I$ D-channel corrupt")
   }
   // notify CPU, I$ has corrupt.
-<<<<<<< HEAD
-  io.errors.bus.valid := tl_out.d.fire() && (tl_out.d.bits.denied || tl_out.d.bits.corrupt)
-=======
   io.errors.bus.valid := tl_out.d.fire && (tl_out.d.bits.denied || tl_out.d.bits.corrupt)
->>>>>>> a6f236f0
   io.errors.bus.bits  := (refill_paddr >> blockOffBits) << blockOffBits
 
   /** true indicate this cacheline is valid,
@@ -739,11 +715,7 @@
         }
 
         // back pressure is allowed on the [[tl]]
-<<<<<<< HEAD
-        // pull up [[respValid]] when [[s2_slaveValid]] until [[tl.d.fire()]]
-=======
         // pull up [[respValid]] when [[s2_slaveValid]] until [[tl.d.fire]]
->>>>>>> a6f236f0
         respValid := s2_slaveValid || (respValid && !tl.d.ready)
         // if [[s2_full_word_write]] will overwrite data, and [[s2_data_decoded.uncorrectable]] can be ignored.
         val respError = RegEnable(s2_scratchpad_hit && s2_data_decoded.uncorrectable && !s1s2_full_word_write, s2_slaveValid)
@@ -796,11 +768,7 @@
       */
     val (crosses_page, next_block) = Split(refill_paddr(pgIdxBits-1, blockOffBits) +& 1.U, pgIdxBits-blockOffBits)
 
-<<<<<<< HEAD
-    when (tl_out.a.fire()) {
-=======
     when (tl_out.a.fire) {
->>>>>>> a6f236f0
       send_hint := !hint_outstanding && io.s2_prefetch && !crosses_page
       when (send_hint) {
         send_hint := false.B
@@ -814,11 +782,7 @@
     }
 
     // D channel reply with HintAck.
-<<<<<<< HEAD
-    when (tl_out.d.fire() && !refill_one_beat) {
-=======
     when (tl_out.d.fire && !refill_one_beat) {
->>>>>>> a6f236f0
       hint_outstanding := false.B
     }
 
