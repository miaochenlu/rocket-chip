// See LICENSE.SiFive for license details.
// See LICENSE.Berkeley for license details.

package freechips.rocketchip.system

import org.chipsalliance.cde.config.Config
import freechips.rocketchip.subsystem._

class WithJtagDTMSystem extends freechips.rocketchip.subsystem.WithJtagDTM
class WithDebugSBASystem extends freechips.rocketchip.subsystem.WithDebugSBA
class WithDebugAPB extends freechips.rocketchip.subsystem.WithDebugAPB

class BaseConfig extends Config(
  new WithDefaultMemPort ++
  new WithDefaultMMIOPort ++
  new WithDefaultSlavePort ++
  new WithTimebase(BigInt(1000000)) ++ // 1 MHz
  new WithDTS("freechips,rocketchip-unknown", Nil) ++
  new WithNExtTopInterrupts(2) ++
  new BaseSubsystemConfig
)

class DefaultConfig extends Config(new WithNBigCores(1) ++ new WithCoherentBusTopology ++ new BaseConfig)

class DefaultBufferlessConfig extends Config(new WithBufferlessBroadcastHub ++ new DefaultConfig)
class DefaultSmallConfig extends Config(new WithNSmallCores(1) ++ new WithCoherentBusTopology ++ new BaseConfig)
class DefaultRV32Config extends Config(new WithRV32 ++ new DefaultConfig)
class DefaultFP16Config extends Config(new WithFP16 ++ new DefaultConfig)

class BitManipCryptoConfig extends Config(new WithBitManip ++ new WithCryptoNIST ++ new WithCryptoSM ++ new DefaultConfig)
class BitManipCrypto32Config extends Config(new WithBitManip ++ new WithCryptoNIST ++ new WithCryptoSM ++ new DefaultRV32Config)
<<<<<<< HEAD
=======

class HypervisorConfig extends Config(new WithHypervisor ++ new DefaultConfig)
>>>>>>> a6f236f0

class DualBankConfig extends Config(new WithNBanks(2) ++ new DefaultConfig)
class DualCoreConfig extends Config(new WithNBigCores(2) ++ new WithCoherentBusTopology ++ new BaseConfig)
class DualChannelConfig extends Config(new WithNMemoryChannels(2) ++ new DefaultConfig)
class EightChannelConfig extends Config(new WithNMemoryChannels(8) ++ new DefaultConfig)

class DualChannelDualBankConfig extends Config(
  new WithNMemoryChannels(2) ++
  new WithNBanks(4) ++ new DefaultConfig
)

class RoccExampleConfig extends Config(new WithRoccExample ++ new DefaultConfig)

class HeterogeneousTileExampleConfig extends Config(
  new WithNBigCores(n = 1) ++
  new WithNMedCores(n = 1) ++
  new WithNSmallCores(n = 1) ++
  new WithCoherentBusTopology ++
  new BaseConfig
)

class Edge128BitConfig extends Config(
  new WithEdgeDataBits(128) ++ new DefaultConfig
)
class Edge32BitConfig extends Config(
  new WithEdgeDataBits(32) ++ new DefaultConfig
)

class SingleChannelBenchmarkConfig extends Config(new DefaultConfig)
class DualChannelBenchmarkConfig extends Config(new WithNMemoryChannels(2) ++ new SingleChannelBenchmarkConfig)
class QuadChannelBenchmarkConfig extends Config(new WithNMemoryChannels(4) ++ new SingleChannelBenchmarkConfig)
class OctoChannelBenchmarkConfig extends Config(new WithNMemoryChannels(8) ++ new SingleChannelBenchmarkConfig)

class TinyConfig extends Config(
  new WithNoMemPort ++
  new WithNMemoryChannels(0) ++
  new WithNBanks(0) ++
  new With1TinyCore ++
  new WithIncoherentBusTopology ++
  new BaseConfig
)

class MemPortOnlyConfig extends Config(
  new WithNoMMIOPort ++
  new WithNoSlavePort ++
  new DefaultConfig
)

class MMIOPortOnlyConfig extends Config(
  new WithNoSlavePort ++
  new WithNoMemPort ++
  new WithNMemoryChannels(0) ++
  new WithNBanks(0) ++
  new WithIncoherentTiles ++
  new WithScratchpadsOnly ++
  new WithIncoherentBusTopology ++
  new DefaultConfig
)

class BaseFPGAConfig extends Config(new BaseConfig ++ new WithCoherentBusTopology)
class DefaultFPGAConfig extends Config(new WithNSmallCores(1) ++ new BaseFPGAConfig)

class CloneTileConfig extends Config(new WithCloneRocketTiles(7) ++ new WithNBigCores(1) ++ new WithCoherentBusTopology ++ new BaseConfig)<|MERGE_RESOLUTION|>--- conflicted
+++ resolved
@@ -29,11 +29,8 @@
 
 class BitManipCryptoConfig extends Config(new WithBitManip ++ new WithCryptoNIST ++ new WithCryptoSM ++ new DefaultConfig)
 class BitManipCrypto32Config extends Config(new WithBitManip ++ new WithCryptoNIST ++ new WithCryptoSM ++ new DefaultRV32Config)
-<<<<<<< HEAD
-=======
 
 class HypervisorConfig extends Config(new WithHypervisor ++ new DefaultConfig)
->>>>>>> a6f236f0
 
 class DualBankConfig extends Config(new WithNBanks(2) ++ new DefaultConfig)
 class DualCoreConfig extends Config(new WithNBigCores(2) ++ new WithCoherentBusTopology ++ new BaseConfig)
