--- conflicted
+++ resolved
@@ -9,10 +9,6 @@
 import freechips.rocketchip.amba._
 import APBParameters._
 import chisel3.util._
-<<<<<<< HEAD
-import freechips.rocketchip.util.EnhancedChisel3Assign
-=======
->>>>>>> a6f236f0
 
 case class TLToAPBNode()(implicit valName: ValName) extends MixedAdapterNode(TLImp, APBImp)(
   dFn = { cp =>
@@ -68,11 +64,7 @@
       // phase result.  Whenever we have a queued response, we can not allow
       // APB to present new responses, so we must quash the address phase.
       val d = Wire(Decoupled(new TLBundleD(edgeIn.bundle)))
-<<<<<<< HEAD
-      in.d :<> Queue(d, 1, flow = true)
-=======
       in.d :<>= Queue(d, 1, flow = true)
->>>>>>> a6f236f0
 
       // We need an irrevocable input for APB to stall
       val a = Queue(in.a, 1, flow = aFlow, pipe = !aFlow)
@@ -88,11 +80,7 @@
       val d_echo   = RegEnable(a.bits.echo,   enable_d)
 
       when (a_sel)    { a_enable := true.B }
-<<<<<<< HEAD
-      when (d.fire()) { a_enable := false.B }
-=======
       when (d.fire) { a_enable := false.B }
->>>>>>> a6f236f0
 
       out.psel    := a_sel
       out.penable := a_enable
@@ -101,13 +89,9 @@
       out.pprot   := PROT_DEFAULT
       out.pwdata  := a.bits.data
       out.pstrb   := Mux(a_write, a.bits.mask, 0.U)
-<<<<<<< HEAD
-      out.pauser :<= a.bits.user
-=======
       Connectable.waiveUnmatched(out.pauser, a.bits.user) match {
         case (lhs, rhs) => lhs :<= rhs
       }
->>>>>>> a6f236f0
       a.bits.user.lift(AMBAProt).foreach { x =>
         val pprot = Wire(Vec(3, Bool()))
         pprot(0) :=  x.privileged
