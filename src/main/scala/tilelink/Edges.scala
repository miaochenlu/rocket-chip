--- conflicted
+++ resolved
@@ -5,10 +5,7 @@
 import chisel3._
 import chisel3.util._
 import chisel3.internal.sourceinfo.SourceInfo
-<<<<<<< HEAD
-=======
 import chisel3.experimental.SourceInfo
->>>>>>> a6f236f0
 import org.chipsalliance.cde.config.Parameters
 import freechips.rocketchip.util._
 
@@ -348,7 +345,6 @@
     require (manager.anySupportAcquireB, s"TileLink: No managers visible from this edge support Acquires, but one of these clients would try to request one: ${client.clients}")
     val legal = manager.supportsAcquireBFast(toAddress, lgSize)
     val a = Wire(new TLBundleA(bundle))
-    a :#= DontCare
     a.opcode  := TLMessages.AcquireBlock
     a.param   := growPermissions
     a.size    := lgSize
@@ -357,11 +353,7 @@
     a.user    := DontCare
     a.echo    := DontCare
     a.mask    := mask(toAddress, lgSize)
-<<<<<<< HEAD
     a.data    := DontCare
-=======
-    a.data    := 0.U
->>>>>>> a6f236f0
     a.corrupt := false.B
     (legal, a)
   }
@@ -378,15 +370,10 @@
     a.user    := DontCare
     a.echo    := DontCare
     a.mask    := mask(toAddress, lgSize)
-<<<<<<< HEAD
     a.data    := DontCare
-    a.corrupt := false.B
-=======
-    a.data    := 0.U
     a.corrupt := false.B
     a.user    := DontCare
     a.echo    := DontCare
->>>>>>> a6f236f0
     (legal, a)
   }
 
@@ -394,19 +381,14 @@
     require (manager.anySupportAcquireB, s"TileLink: No managers visible from this edge support Acquires, but one of these clients would try to request one: ${client.clients}")
     val legal = manager.supportsAcquireBFast(toAddress, lgSize)
     val c = Wire(new TLBundleC(bundle))
-    c :#= DontCare
     c.opcode  := TLMessages.Release
     c.param   := shrinkPermissions
     c.size    := lgSize
     c.source  := fromSource
     c.address := toAddress
-<<<<<<< HEAD
     c.user    := DontCare
     c.echo    := DontCare
     c.data    := DontCare
-=======
-    c.data    := 0.U
->>>>>>> a6f236f0
     c.corrupt := false.B
     (legal, c)
   }
@@ -415,7 +397,6 @@
     require (manager.anySupportAcquireB, s"TileLink: No managers visible from this edge support Acquires, but one of these clients would try to request one: ${client.clients}")
     val legal = manager.supportsAcquireBFast(toAddress, lgSize)
     val c = Wire(new TLBundleC(bundle))
-    c :#= DontCare
     c.opcode  := TLMessages.ReleaseData
     c.param   := shrinkPermissions
     c.size    := lgSize
@@ -436,19 +417,14 @@
 
   def ProbeAck(fromSource: UInt, toAddress: UInt, lgSize: UInt, reportPermissions: UInt): TLBundleC = {
     val c = Wire(new TLBundleC(bundle))
-    c :#= DontCare
     c.opcode  := TLMessages.ProbeAck
     c.param   := reportPermissions
     c.size    := lgSize
     c.source  := fromSource
     c.address := toAddress
-<<<<<<< HEAD
     c.user    := DontCare
     c.echo    := DontCare
     c.data    := DontCare
-=======
-    c.data    := 0.U
->>>>>>> a6f236f0
     c.corrupt := false.B
     c
   }
@@ -458,7 +434,6 @@
 
   def ProbeAck(fromSource: UInt, toAddress: UInt, lgSize: UInt, reportPermissions: UInt, data: UInt, corrupt: Bool): TLBundleC = {
     val c = Wire(new TLBundleC(bundle))
-    c :#= DontCare
     c.opcode  := TLMessages.ProbeAckData
     c.param   := reportPermissions
     c.size    := lgSize
@@ -486,7 +461,6 @@
     require (manager.anySupportGet, s"TileLink: No managers visible from this edge support Gets, but one of these clients would try to request one: ${client.clients}")
     val legal = manager.supportsGetFast(toAddress, lgSize)
     val a = Wire(new TLBundleA(bundle))
-    a :#= DontCare
     a.opcode  := TLMessages.Get
     a.param   := 0.U
     a.size    := lgSize
@@ -495,11 +469,7 @@
     a.user    := DontCare
     a.echo    := DontCare
     a.mask    := mask(toAddress, lgSize)
-<<<<<<< HEAD
     a.data    := DontCare
-=======
-    a.data    := 0.U
->>>>>>> a6f236f0
     a.corrupt := false.B
     (legal, a)
   }
@@ -511,7 +481,6 @@
     require (manager.anySupportPutFull, s"TileLink: No managers visible from this edge support Puts, but one of these clients would try to request one: ${client.clients}")
     val legal = manager.supportsPutFullFast(toAddress, lgSize)
     val a = Wire(new TLBundleA(bundle))
-    a :#= DontCare
     a.opcode  := TLMessages.PutFullData
     a.param   := 0.U
     a.size    := lgSize
@@ -532,7 +501,6 @@
     require (manager.anySupportPutPartial, s"TileLink: No managers visible from this edge support masked Puts, but one of these clients would try to request one: ${client.clients}")
     val legal = manager.supportsPutPartialFast(toAddress, lgSize)
     val a = Wire(new TLBundleA(bundle))
-    a :#= DontCare
     a.opcode  := TLMessages.PutPartialData
     a.param   := 0.U
     a.size    := lgSize
@@ -550,7 +518,6 @@
     require (manager.anySupportArithmetic, s"TileLink: No managers visible from this edge support arithmetic AMOs, but one of these clients would try to request one: ${client.clients}")
     val legal = manager.supportsArithmeticFast(toAddress, lgSize)
     val a = Wire(new TLBundleA(bundle))
-    a :#= DontCare
     a.opcode  := TLMessages.ArithmeticData
     a.param   := atomic
     a.size    := lgSize
@@ -568,7 +535,6 @@
     require (manager.anySupportLogical, s"TileLink: No managers visible from this edge support logical AMOs, but one of these clients would try to request one: ${client.clients}")
     val legal = manager.supportsLogicalFast(toAddress, lgSize)
     val a = Wire(new TLBundleA(bundle))
-    a :#= DontCare
     a.opcode  := TLMessages.LogicalData
     a.param   := atomic
     a.size    := lgSize
@@ -586,7 +552,6 @@
     require (manager.anySupportHint, s"TileLink: No managers visible from this edge support Hints, but one of these clients would try to request one: ${client.clients}")
     val legal = manager.supportsHintFast(toAddress, lgSize)
     val a = Wire(new TLBundleA(bundle))
-    a :#= DontCare
     a.opcode  := TLMessages.Hint
     a.param   := param
     a.size    := lgSize
@@ -595,11 +560,7 @@
     a.user    := DontCare
     a.echo    := DontCare
     a.mask    := mask(toAddress, lgSize)
-<<<<<<< HEAD
     a.data    := DontCare
-=======
-    a.data    := 0.U
->>>>>>> a6f236f0
     a.corrupt := false.B
     (legal, a)
   }
@@ -607,19 +568,14 @@
   def AccessAck(b: TLBundleB): TLBundleC = AccessAck(b.source, address(b), b.size)
   def AccessAck(fromSource: UInt, toAddress: UInt, lgSize: UInt) = {
     val c = Wire(new TLBundleC(bundle))
-    c :#= DontCare
     c.opcode  := TLMessages.AccessAck
     c.param   := 0.U
     c.size    := lgSize
     c.source  := fromSource
     c.address := toAddress
-<<<<<<< HEAD
     c.user    := DontCare
     c.echo    := DontCare
     c.data    := DontCare
-=======
-    c.data    := 0.U
->>>>>>> a6f236f0
     c.corrupt := false.B
     c
   }
@@ -629,7 +585,6 @@
   def AccessAck(fromSource: UInt, toAddress: UInt, lgSize: UInt, data: UInt): TLBundleC = AccessAck(fromSource, toAddress, lgSize, data, false.B)
   def AccessAck(fromSource: UInt, toAddress: UInt, lgSize: UInt, data: UInt, corrupt: Bool) = {
     val c = Wire(new TLBundleC(bundle))
-    c :#= DontCare
     c.opcode  := TLMessages.AccessAckData
     c.param   := 0.U
     c.size    := lgSize
@@ -645,19 +600,14 @@
   def HintAck(b: TLBundleB): TLBundleC = HintAck(b.source, address(b), b.size)
   def HintAck(fromSource: UInt, toAddress: UInt, lgSize: UInt) = {
     val c = Wire(new TLBundleC(bundle))
-    c :#= DontCare
     c.opcode  := TLMessages.HintAck
     c.param   := 0.U
     c.size    := lgSize
     c.source  := fromSource
     c.address := toAddress
-<<<<<<< HEAD
     c.user    := DontCare
     c.echo    := DontCare
     c.data    := DontCare
-=======
-    c.data    := 0.U
->>>>>>> a6f236f0
     c.corrupt := false.B
     c
   }
@@ -688,11 +638,7 @@
     b.source  := toSource
     b.address := fromAddress
     b.mask    := mask(fromAddress, lgSize)
-<<<<<<< HEAD
     b.data    := DontCare
-=======
-    b.data    := 0.U
->>>>>>> a6f236f0
     b.corrupt := false.B
     (legal, b)
   }
@@ -706,17 +652,12 @@
     d.source  := toSource
     d.sink    := fromSink
     d.denied  := denied
-<<<<<<< HEAD
     d.user    := DontCare
     d.echo    := DontCare
     d.data    := DontCare
     d.corrupt := false.B
-=======
-    d.data    := 0.U
-    d.corrupt := false.B
     d.echo    := DontCare
     d.user    := DontCare
->>>>>>> a6f236f0
     d
   }
 
@@ -745,17 +686,12 @@
     d.source  := toSource
     d.sink    := 0.U
     d.denied  := denied
-<<<<<<< HEAD
     d.user    := DontCare
     d.echo    := DontCare
     d.data    := DontCare
     d.corrupt := false.B
-=======
-    d.data    := 0.U
-    d.corrupt := false.B
     d.echo    := DontCare
     d.user    := DontCare
->>>>>>> a6f236f0
     d
   }
 
@@ -770,11 +706,7 @@
     b.source  := toSource
     b.address := fromAddress
     b.mask    := mask(fromAddress, lgSize)
-<<<<<<< HEAD
     b.data    := DontCare
-=======
-    b.data    := 0.U
->>>>>>> a6f236f0
     b.corrupt := false.B
     (legal, b)
   }
@@ -855,11 +787,7 @@
     b.source  := toSource
     b.address := fromAddress
     b.mask    := mask(fromAddress, lgSize)
-<<<<<<< HEAD
     b.data    := DontCare
-=======
-    b.data    := 0.U
->>>>>>> a6f236f0
     b.corrupt := false.B
     (legal, b)
   }
@@ -875,13 +803,9 @@
     d.source  := toSource
     d.sink    := 0.U
     d.denied  := denied
-<<<<<<< HEAD
     d.user    := DontCare
     d.echo    := DontCare
     d.data    := DontCare
-=======
-    d.data    := 0.U
->>>>>>> a6f236f0
     d.corrupt := false.B
     d
   }
@@ -915,13 +839,9 @@
     d.source  := toSource
     d.sink    := 0.U
     d.denied  := denied
-<<<<<<< HEAD
     d.user    := DontCare
     d.echo    := DontCare
     d.data    := DontCare
-=======
-    d.data    := 0.U
->>>>>>> a6f236f0
     d.corrupt := false.B
     d
   }
