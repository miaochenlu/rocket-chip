--- conflicted
+++ resolved
@@ -81,72 +81,4 @@
       .reduceLeftOption(_ :*=* _)
       .getOrElse(TLNameNode("no_buffer"))
   }
-<<<<<<< HEAD
-}
-
-class TLBufferNodeAndNotCancel (
-  a: BufferParams,
-  b: BufferParams,
-  c: BufferParams,
-  d: BufferParams,
-  e: BufferParams)(implicit valName: ValName) extends TLAdapterNodeAndNotCancel(
-    clientFn  = { p => p.v1copy(minLatency = p.minLatency + b.latency + c.latency) },
-    managerFn = { p => p.v1copy(minLatency = p.minLatency + a.latency + d.latency) }
-) {
-  override lazy val nodedebugstring = s"a:${a.toString}, b:${b.toString}, c:${c.toString}, d:${d.toString}, e:${e.toString}"
-  override def circuitIdentity = List(a,b,c,d,e).forall(_ == BufferParams.none)
-}
-
-class TLBufferAndNotCancel(
-  a: BufferParams,
-  b: BufferParams,
-  c: BufferParams,
-  d: BufferParams,
-  e: BufferParams)(implicit p: Parameters) extends LazyModule
-{
-  def this(ace: BufferParams, bd: BufferParams)(implicit p: Parameters) = this(ace, bd, ace, bd, ace)
-  def this(abcde: BufferParams)(implicit p: Parameters) = this(abcde, abcde)
-  def this()(implicit p: Parameters) = this(BufferParams.default)
-
-  val node = new TLBufferNodeAndNotCancel(a, b, c, d, e)
-
-  lazy val module = new Impl
-  class Impl extends LazyModuleImp(this) {
-    (node.in zip node.out) foreach { case ((in, edgeIn), (out, edgeOut)) =>
-      out.a <> a(in.a.asDecoupled)
-      in .d <> d(out.d)
-
-      if (edgeOut.manager.anySupportAcquireB && edgeOut.client.anySupportProbe) {
-        in .b <> b(out.b)
-        out.c <> c(in .c)
-        out.e <> e(in .e)
-      } else {
-        in.b.valid := false.B
-        in.c.ready := true.B
-        in.e.ready := true.B
-        out.b.ready := true.B
-        out.c.valid := false.B
-        out.e.valid := false.B
-      }
-    }
-  }
-}
-
-object TLBufferAndNotCancel
-{
-  def apply()                                   (implicit p: Parameters): TLMixedNodeCancel = apply(BufferParams.default)
-  def apply(abcde: BufferParams)                (implicit p: Parameters): TLMixedNodeCancel = apply(abcde, abcde)
-  def apply(ace: BufferParams, bd: BufferParams)(implicit p: Parameters): TLMixedNodeCancel = apply(ace, bd, ace, bd, ace)
-  def apply(
-      a: BufferParams,
-      b: BufferParams,
-      c: BufferParams,
-      d: BufferParams,
-      e: BufferParams)(implicit p: Parameters): TLMixedNodeCancel =
-  {
-    val buffer = LazyModule(new TLBufferAndNotCancel(a, b, c, d, e))
-    buffer.node
-  }
-=======
->>>>>>> a6f236f0
 }