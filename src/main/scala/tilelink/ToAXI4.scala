// See LICENSE.SiFive for license details.

package freechips.rocketchip.tilelink

import chisel3._
import org.chipsalliance.cde.config.Parameters
import freechips.rocketchip.diplomacy._
import freechips.rocketchip.util._
import freechips.rocketchip.amba.axi4._
import freechips.rocketchip.amba._
import chisel3.util.{log2Ceil, UIntToOH, Queue, Decoupled, Cat}
<<<<<<< HEAD
import freechips.rocketchip.util.EnhancedChisel3Assign
=======
>>>>>>> a6f236f0

class AXI4TLStateBundle(val sourceBits: Int) extends Bundle {
  val size   = UInt(4.W)
  val source = UInt((sourceBits max 1).W)
}

case object AXI4TLState extends ControlKey[AXI4TLStateBundle]("tl_state")
case class AXI4TLStateField(sourceBits: Int) extends BundleField[AXI4TLStateBundle](AXI4TLState, Output(new AXI4TLStateBundle(sourceBits)), x => {
  x.size := 0.U
  x.source := 0.U
})

/** TLtoAXI4IdMap serves as a record for the translation performed between id spaces.
  *
  * Its member [axi4Masters] is used as the new AXI4MasterParameters in diplomacy.
  * Its member [mapping] is used as the template for the circuit generated in TLToAXI4Node.module.
  */
class TLtoAXI4IdMap(tlPort: TLMasterPortParameters) extends IdMap[TLToAXI4IdMapEntry]
{
  val tlMasters = tlPort.masters.sortBy(_.sourceId).sortWith(TLToAXI4.sortByType)
  private val axi4IdSize = tlMasters.map { tl => if (tl.requestFifo) 1 else tl.sourceId.size }
  private val axi4IdStart = axi4IdSize.scanLeft(0)(_+_).init
  val axi4Masters = axi4IdStart.zip(axi4IdSize).zip(tlMasters).map { case ((start, size), tl) =>
    AXI4MasterParameters(
      name      = tl.name,
      id        = IdRange(start, start+size),
      aligned   = true,
      maxFlight = Some(if (tl.requestFifo) tl.sourceId.size else 1),
      nodePath  = tl.nodePath)
  }

  private val axi4IdEnd = axi4Masters.map(_.id.end).max
  private val axiDigits = String.valueOf(axi4IdEnd-1).length()
  private val tlDigits = String.valueOf(tlPort.endSourceId-1).length()
  protected val fmt = s"\t[%${axiDigits}d, %${axiDigits}d) <= [%${tlDigits}d, %${tlDigits}d) %s%s%s"

  val mapping: Seq[TLToAXI4IdMapEntry] = tlMasters.zip(axi4Masters).map { case (tl, axi) =>
    TLToAXI4IdMapEntry(axi.id, tl.sourceId, tl.name, tl.supports.probe, tl.requestFifo)
  }
}

case class TLToAXI4IdMapEntry(axi4Id: IdRange, tlId: IdRange, name: String, isCache: Boolean, requestFifo: Boolean)
  extends IdMapEntry
{
  val from = tlId
  val to = axi4Id
  val maxTransactionsInFlight = Some(tlId.size)
}

case class TLToAXI4Node(wcorrupt: Boolean = true)(implicit valName: ValName) extends MixedAdapterNode(TLImp, AXI4Imp)(
  dFn = { p =>
    AXI4MasterPortParameters(
      masters    = (new TLtoAXI4IdMap(p)).axi4Masters,
      requestFields = (if (wcorrupt) Seq(AMBACorruptField()) else Seq()) ++ p.requestFields.filter(!_.isInstanceOf[AMBAProtField]),
      echoFields    = AXI4TLStateField(log2Ceil(p.endSourceId)) +: p.echoFields,
      responseKeys  = p.responseKeys)
  },
  uFn = { p => TLSlavePortParameters.v1(
    managers = p.slaves.map { case s =>
      TLSlaveParameters.v1(
        address            = s.address,
        resources          = s.resources,
        regionType         = s.regionType,
        executable         = s.executable,
        nodePath           = s.nodePath,
        supportsGet        = s.supportsRead,
        supportsPutFull    = s.supportsWrite,
        supportsPutPartial = s.supportsWrite,
        fifoId             = Some(0),
        mayDenyPut         = true,
        mayDenyGet         = true)},
      beatBytes = p.beatBytes,
      minLatency = p.minLatency,
      responseFields = p.responseFields,
      requestKeys    = AMBAProt +: p.requestKeys)
  })

// wcorrupt alone is not enough; a slave must include AMBACorrupt in the slave port's requestKeys
class TLToAXI4(val combinational: Boolean = true, val adapterName: Option[String] = None, val stripBits: Int = 0, val wcorrupt: Boolean = true)(implicit p: Parameters) extends LazyModule
{
  require(stripBits == 0, "stripBits > 0 is no longer supported on TLToAXI4")
  val node = TLToAXI4Node(wcorrupt)

  lazy val module = new Impl
  class Impl extends LazyModuleImp(this) {
    (node.in zip node.out) foreach { case ((in, edgeIn), (out, edgeOut)) =>
      val slaves  = edgeOut.slave.slaves

      // All pairs of slaves must promise that they will never interleave data
      require (slaves(0).interleavedId.isDefined)
      slaves.foreach { s => require (s.interleavedId == slaves(0).interleavedId) }

      // Construct the source=>ID mapping table
      val map = new TLtoAXI4IdMap(edgeIn.client)
      val sourceStall = WireDefault(VecInit.fill(edgeIn.client.endSourceId)(false.B))
      val sourceTable = WireDefault(VecInit.fill(edgeIn.client.endSourceId)(0.U.asTypeOf(out.aw.bits.id)))
      val idStall = WireDefault(VecInit.fill(edgeOut.master.endId)(false.B))
      var idCount = Array.fill(edgeOut.master.endId) { None:Option[Int] }

      map.mapping.foreach { case TLToAXI4IdMapEntry(axi4Id, tlId, _, _, fifo) =>
        for (i <- 0 until tlId.size) {
          val id = axi4Id.start + (if (fifo) 0 else i)
          sourceStall(tlId.start + i) := idStall(id)
          sourceTable(tlId.start + i) := id.U
        }
        if (fifo) { idCount(axi4Id.start) = Some(tlId.size) }
      }

      adapterName.foreach { n =>
        println(s"$n AXI4-ID <= TL-Source mapping:\n${map.pretty}\n")
        ElaborationArtefacts.add(s"$n.axi4.json", s"""{"mapping":[${map.mapping.mkString(",")}]}""")
      }

      // We need to keep the following state from A => D: (size, source)
      // All of those fields could potentially require 0 bits (argh. Chisel.)
      // We will pack all of that extra information into the echo bits.

      require (log2Ceil(edgeIn.maxLgSize+1) <= 4)
      val a_address = edgeIn.address(in.a.bits)
      val a_source  = in.a.bits.source
      val a_size    = edgeIn.size(in.a.bits)
      val a_isPut   = edgeIn.hasData(in.a.bits)
      val (a_first, a_last, _) = edgeIn.firstlast(in.a)

      val r_state = out.r.bits.echo(AXI4TLState)
      val r_source  = r_state.source
      val r_size    = r_state.size

      val b_state = out.b.bits.echo(AXI4TLState)
      val b_source  = b_state.source
      val b_size    = b_state.size

      // We need these Queues because AXI4 queues are irrevocable
      val depth = if (combinational) 1 else 2
      val out_arw = Wire(Decoupled(new AXI4BundleARW(out.params)))
      val out_w = Wire(chiselTypeOf(out.w))
<<<<<<< HEAD
      out.w :<> Queue.irrevocable(out_w, entries=depth, flow=combinational)
      val queue_arw = Queue.irrevocable(out_arw, entries=depth, flow=combinational)
=======
      out.w :<>= Queue.irrevocable(out_w, entries=depth, combinational)
      val queue_arw = Queue.irrevocable(out_arw, entries=depth, combinational)
>>>>>>> a6f236f0

      // Fan out the ARW channel to AR and AW
      out.ar.bits := queue_arw.bits
      out.aw.bits := queue_arw.bits
      out.ar.valid := queue_arw.valid && !queue_arw.bits.wen
      out.aw.valid := queue_arw.valid &&  queue_arw.bits.wen
      queue_arw.ready := Mux(queue_arw.bits.wen, out.aw.ready, out.ar.ready)

      val beatBytes = edgeIn.manager.beatBytes
      val maxSize   = log2Ceil(beatBytes).U
      val doneAW    = RegInit(false.B)
      when (in.a.fire) { doneAW := !a_last }

      val arw = out_arw.bits
      arw.wen   := a_isPut
      arw.id    := sourceTable(a_source)
      arw.addr  := a_address
      arw.len   := UIntToOH1(a_size, AXI4Parameters.lenBits + log2Ceil(beatBytes)) >> log2Ceil(beatBytes)
      arw.size  := Mux(a_size >= maxSize, maxSize, a_size)
      arw.burst := AXI4Parameters.BURST_INCR
      arw.lock  := 0.U // not exclusive (LR/SC unsupported b/c no forward progress guarantee)
      arw.cache := 0.U // do not allow AXI to modify our transactions
      arw.prot  := AXI4Parameters.PROT_PRIVILEGED
      arw.qos   := 0.U // no QoS
<<<<<<< HEAD
      arw.user :<= in.a.bits.user
      arw.echo :<= in.a.bits.echo
=======
      Connectable.waiveUnmatched(arw.user, in.a.bits.user) match {
        case (lhs, rhs) => lhs :<= rhs
      }
      Connectable.waiveUnmatched(arw.echo, in.a.bits.echo) match {
        case (lhs, rhs) => lhs :<= rhs
      }
>>>>>>> a6f236f0
      val a_extra = arw.echo(AXI4TLState)
      a_extra.source := a_source
      a_extra.size   := a_size

      in.a.bits.user.lift(AMBAProt).foreach { x =>
        val prot  = Wire(Vec(3, Bool()))
        val cache = Wire(Vec(4, Bool()))
        prot(0) :=  x.privileged
        prot(1) := !x.secure
        prot(2) :=  x.fetch
        cache(0) := x.bufferable
        cache(1) := x.modifiable
        cache(2) := x.readalloc
        cache(3) := x.writealloc
        arw.prot  := Cat(prot.reverse)
        arw.cache := Cat(cache.reverse)
      }

      val stall = sourceStall(in.a.bits.source) && a_first
      in.a.ready := !stall && Mux(a_isPut, (doneAW || out_arw.ready) && out_w.ready, out_arw.ready)
      out_arw.valid := !stall && in.a.valid && Mux(a_isPut, !doneAW && out_w.ready, true.B)

      out_w.valid := !stall && in.a.valid && a_isPut && (doneAW || out_arw.ready)
      out_w.bits.data := in.a.bits.data
      out_w.bits.strb := in.a.bits.mask
      out_w.bits.last := a_last
      out_w.bits.user.lift(AMBACorrupt).foreach { _ := in.a.bits.corrupt }

      // R and B => D arbitration
      val r_holds_d = RegInit(false.B)
      when (out.r.fire) { r_holds_d := !out.r.bits.last }
      // Give R higher priority than B, unless B has been delayed for 8 cycles
      val b_delay = Reg(UInt(3.W))
      when (out.b.valid && !out.b.ready) {
        b_delay := b_delay + 1.U
      } .otherwise {
        b_delay := 0.U
      }
      val r_wins = (out.r.valid && b_delay =/= 7.U) || r_holds_d

      out.r.ready := in.d.ready && r_wins
      out.b.ready := in.d.ready && !r_wins
      in.d.valid := Mux(r_wins, out.r.valid, out.b.valid)

      // If the first beat of the AXI RRESP is RESP_DECERR, treat this as a denied
      // request. We must pulse extend this value as AXI is allowed to change the
      // value of RRESP on every beat, and ChipLink may not.
      val r_first = RegInit(true.B)
      when (out.r.fire) { r_first := out.r.bits.last }
      val r_denied  = out.r.bits.resp === AXI4Parameters.RESP_DECERR holdUnless r_first
      val r_corrupt = out.r.bits.resp =/= AXI4Parameters.RESP_OKAY
      val b_denied  = out.b.bits.resp =/= AXI4Parameters.RESP_OKAY

      val r_d = edgeIn.AccessAck(r_source, r_size, 0.U, denied = r_denied, corrupt = r_corrupt || r_denied)
      val b_d = edgeIn.AccessAck(b_source, b_size, denied = b_denied)
      Connectable.waiveUnmatched(r_d.user, out.r.bits.user) match {
        case (lhs, rhs) => lhs.squeezeAll :<= rhs.squeezeAll
      }
      Connectable.waiveUnmatched(r_d.echo, out.r.bits.echo) match {
        case (lhs, rhs) => lhs.squeezeAll :<= rhs.squeezeAll
      }
      Connectable.waiveUnmatched(b_d.user, out.b.bits.user) match {
        case (lhs, rhs) => lhs.squeezeAll :<= rhs.squeezeAll
      }
      Connectable.waiveUnmatched(b_d.echo, out.b.bits.echo) match {
        case (lhs, rhs) => lhs.squeezeAll :<= rhs.squeezeAll
      }

      in.d.bits := Mux(r_wins, r_d, b_d)
      in.d.bits.data := out.r.bits.data // avoid a costly Mux

      // We need to track if any reads or writes are inflight for a given ID.
      // If the opposite type arrives, we must stall until it completes.
      val a_sel = UIntToOH(arw.id, edgeOut.master.endId).asBools
      val d_sel = UIntToOH(Mux(r_wins, out.r.bits.id, out.b.bits.id), edgeOut.master.endId).asBools
      val d_last = Mux(r_wins, out.r.bits.last, true.B)
      // If FIFO was requested, ensure that R+W ordering is preserved
      (a_sel zip d_sel zip idStall zip idCount) foreach { case (((as, ds), s), n) =>
        // AXI does not guarantee read vs. write ordering. In particular, if we
        // are in the middle of receiving a read burst and then issue a write,
        // the write might affect the read burst. This violates FIFO behaviour.
        // To solve this, we must wait until the last beat of a burst, but this
        // means that a TileLink master which performs early source reuse can
        // have one more transaction inflight than we promised AXI; stall it too.
        val maxCount = n.getOrElse(1)
        val count = RegInit(0.U(log2Ceil(maxCount + 1).W))
        val write = Reg(Bool())
        val idle = count === 0.U

        val inc = as && out_arw.fire
        val dec = ds && d_last && in.d.fire
        count := count + inc.asUInt - dec.asUInt

        assert (!dec || count =/= 0.U)        // underflow
        assert (!inc || count =/= maxCount.U) // overflow

        when (inc) { write := arw.wen }
        // If only one transaction can be inflight, it can't mismatch
        val mismatch = if (maxCount > 1) { write =/= arw.wen } else { false.B }
        s := (!idle && mismatch) || (count === maxCount.U)
      }

      // Tie off unused channels
      in.b.valid := false.B
      in.c.ready := true.B
      in.e.ready := true.B
    }
  }
}

object TLToAXI4
{
  def apply(combinational: Boolean = true, adapterName: Option[String] = None, stripBits: Int = 0, wcorrupt: Boolean = true)(implicit p: Parameters) =
  {
    val tl2axi4 = LazyModule(new TLToAXI4(combinational, adapterName, stripBits, wcorrupt))
    tl2axi4.node
  }

  def sortByType(a: TLMasterParameters, b: TLMasterParameters): Boolean = {
    if ( a.supports.probe && !b.supports.probe) return false
    if (!a.supports.probe &&  b.supports.probe) return true
    if ( a.requestFifo    && !b.requestFifo   ) return false
    if (!a.requestFifo    &&  b.requestFifo   ) return true
    return false
  }
}<|MERGE_RESOLUTION|>--- conflicted
+++ resolved
@@ -9,10 +9,6 @@
 import freechips.rocketchip.amba.axi4._
 import freechips.rocketchip.amba._
 import chisel3.util.{log2Ceil, UIntToOH, Queue, Decoupled, Cat}
-<<<<<<< HEAD
-import freechips.rocketchip.util.EnhancedChisel3Assign
-=======
->>>>>>> a6f236f0
 
 class AXI4TLStateBundle(val sourceBits: Int) extends Bundle {
   val size   = UInt(4.W)
@@ -149,13 +145,8 @@
       val depth = if (combinational) 1 else 2
       val out_arw = Wire(Decoupled(new AXI4BundleARW(out.params)))
       val out_w = Wire(chiselTypeOf(out.w))
-<<<<<<< HEAD
-      out.w :<> Queue.irrevocable(out_w, entries=depth, flow=combinational)
+      out.w :<>= Queue.irrevocable(out_w, entries=depth, flow=combinational)
       val queue_arw = Queue.irrevocable(out_arw, entries=depth, flow=combinational)
-=======
-      out.w :<>= Queue.irrevocable(out_w, entries=depth, combinational)
-      val queue_arw = Queue.irrevocable(out_arw, entries=depth, combinational)
->>>>>>> a6f236f0
 
       // Fan out the ARW channel to AR and AW
       out.ar.bits := queue_arw.bits
@@ -180,17 +171,12 @@
       arw.cache := 0.U // do not allow AXI to modify our transactions
       arw.prot  := AXI4Parameters.PROT_PRIVILEGED
       arw.qos   := 0.U // no QoS
-<<<<<<< HEAD
-      arw.user :<= in.a.bits.user
-      arw.echo :<= in.a.bits.echo
-=======
       Connectable.waiveUnmatched(arw.user, in.a.bits.user) match {
         case (lhs, rhs) => lhs :<= rhs
       }
       Connectable.waiveUnmatched(arw.echo, in.a.bits.echo) match {
         case (lhs, rhs) => lhs :<= rhs
       }
->>>>>>> a6f236f0
       val a_extra = arw.echo(AXI4TLState)
       a_extra.source := a_source
       a_extra.size   := a_size
