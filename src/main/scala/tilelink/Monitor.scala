// See LICENSE.SiFive for license details.

package freechips.rocketchip.tilelink

import chisel3._
import chisel3.util._
import chisel3.experimental.SourceLine
import org.chipsalliance.cde.config.Parameters
import freechips.rocketchip.diplomacy._
import freechips.rocketchip.util.PlusArg
import freechips.rocketchip.formal._

case class TLMonitorArgs(edge: TLEdge)

abstract class TLMonitorBase(args: TLMonitorArgs) extends Module
{
  val io = IO(new Bundle {
    val in = Input(new TLBundle(args.edge.bundle))
  })

  def legalize(bundle: TLBundle, edge: TLEdge, reset: Reset): Unit
  legalize(io.in, args.edge, reset)
}

object TLMonitor {
  def apply(enable: Boolean, node: TLNode)(implicit p: Parameters): TLNode = {
    if (enable) {
      EnableMonitors { implicit p => node := TLEphemeralNode()(ValName("monitor")) }
    } else { node }
  }
}

class TLMonitor(args: TLMonitorArgs, monitorDir: MonitorDirection = MonitorDirection.Monitor) extends TLMonitorBase(args)
{
  require (args.edge.params(TLMonitorStrictMode) || (! args.edge.params(TestplanTestType).formal))

  val cover_prop_class = PropertyClass.Default

  //Like assert but can flip to being an assumption for formal verification
  def monAssert(cond: Bool, message: String): Unit =
  if (monitorDir == MonitorDirection.Monitor) {
    assert(cond, message)
  } else {
    Property(monitorDir, cond, message, PropertyClass.Default)
  }

  def assume(cond: Bool, message: String): Unit =
  if (monitorDir == MonitorDirection.Monitor) {
    assert(cond, message)
  } else {
    Property(monitorDir.flip, cond, message, PropertyClass.Default)
  }

  def extra = {
    args.edge.sourceInfo match {
      case SourceLine(filename, line, col) => s" (connected at $filename:$line:$col)"
      case _ => ""
    }
  }

  def visible(address: UInt, source: UInt, edge: TLEdge) =
    edge.client.clients.map { c =>
      !c.sourceId.contains(source) ||
      c.visibility.map(_.contains(address)).reduce(_ || _)
    }.reduce(_ && _)

  def legalizeFormatA(bundle: TLBundleA, edge: TLEdge): Unit = {
    //switch this flag to turn on diplomacy in error messages
    def diplomacyInfo = if (true) "" else "\nThe diplomacy information for the edge is as follows:\n" + edge.formatEdge + "\n"
    monAssert (TLMessages.isA(bundle.opcode), "'A' channel has invalid opcode" + extra)

    // Reuse these subexpressions to save some firrtl lines
    val source_ok = edge.client.contains(bundle.source)
    val is_aligned = edge.isAligned(bundle.address, bundle.size)
    val mask = edge.full_mask(bundle)

    monAssert (visible(edge.address(bundle), bundle.source, edge), "'A' channel carries an address illegal for the specified bank visibility")

    //The monitor doesn’t check for acquire T vs acquire B, it assumes that acquire B implies acquire T and only checks for acquire B
    //TODO: check for acquireT?
    when (bundle.opcode === TLMessages.AcquireBlock) {
      monAssert (edge.master.emitsAcquireB(bundle.source, bundle.size) && edge.slave.supportsAcquireBSafe(edge.address(bundle), bundle.size), "'A' channel carries AcquireBlock type which is unexpected using diplomatic parameters" + diplomacyInfo + extra)
      monAssert (edge.master.supportsProbe(edge.source(bundle), bundle.size) && edge.slave.emitsProbeSafe(edge.address(bundle), bundle.size), "'A' channel carries AcquireBlock from a client which does not support Probe" + diplomacyInfo + extra)
      monAssert (source_ok, "'A' channel AcquireBlock carries invalid source ID" + diplomacyInfo + extra)
      monAssert (bundle.size >= log2Ceil(edge.manager.beatBytes).U, "'A' channel AcquireBlock smaller than a beat" + extra)
      monAssert (is_aligned, "'A' channel AcquireBlock address not aligned to size" + extra)
      monAssert (TLPermissions.isGrow(bundle.param), "'A' channel AcquireBlock carries invalid grow param" + extra)
      monAssert (~bundle.mask === 0.U, "'A' channel AcquireBlock contains invalid mask" + extra)
      monAssert (!bundle.corrupt, "'A' channel AcquireBlock is corrupt" + extra)
    }

    when (bundle.opcode === TLMessages.AcquirePerm) {
      monAssert (edge.master.emitsAcquireB(bundle.source, bundle.size) && edge.slave.supportsAcquireBSafe(edge.address(bundle), bundle.size), "'A' channel carries AcquirePerm type which is unexpected using diplomatic parameters" + diplomacyInfo + extra)
      monAssert (edge.master.supportsProbe(edge.source(bundle), bundle.size) && edge.slave.emitsProbeSafe(edge.address(bundle), bundle.size), "'A' channel carries AcquirePerm from a client which does not support Probe" + diplomacyInfo + extra)
      monAssert (source_ok, "'A' channel AcquirePerm carries invalid source ID" + diplomacyInfo + extra)
      monAssert (bundle.size >= log2Ceil(edge.manager.beatBytes).U, "'A' channel AcquirePerm smaller than a beat" + extra)
      monAssert (is_aligned, "'A' channel AcquirePerm address not aligned to size" + extra)
      monAssert (TLPermissions.isGrow(bundle.param), "'A' channel AcquirePerm carries invalid grow param" + extra)
      monAssert (bundle.param =/= TLPermissions.NtoB, "'A' channel AcquirePerm requests NtoB" + extra)
      monAssert (~bundle.mask === 0.U, "'A' channel AcquirePerm contains invalid mask" + extra)
      monAssert (!bundle.corrupt, "'A' channel AcquirePerm is corrupt" + extra)
    }

    when (bundle.opcode === TLMessages.Get) {
      monAssert (edge.master.emitsGet(bundle.source, bundle.size), "'A' channel carries Get type which master claims it can't emit" + diplomacyInfo + extra)
      monAssert (edge.slave.supportsGetSafe(edge.address(bundle), bundle.size, None), "'A' channel carries Get type which slave claims it can't support" + diplomacyInfo + extra)
      monAssert (source_ok, "'A' channel Get carries invalid source ID" + diplomacyInfo + extra)
      monAssert (is_aligned, "'A' channel Get address not aligned to size" + extra)
      monAssert (bundle.param === 0.U, "'A' channel Get carries invalid param" + extra)
      monAssert (bundle.mask === mask, "'A' channel Get contains invalid mask" + extra)
      monAssert (!bundle.corrupt, "'A' channel Get is corrupt" + extra)
    }

    when (bundle.opcode === TLMessages.PutFullData) {
      monAssert (edge.master.emitsPutFull(bundle.source, bundle.size) && edge.slave.supportsPutFullSafe(edge.address(bundle), bundle.size), "'A' channel carries PutFull type which is unexpected using diplomatic parameters" + diplomacyInfo + extra)
      monAssert (source_ok, "'A' channel PutFull carries invalid source ID" + diplomacyInfo + extra)
      monAssert (is_aligned, "'A' channel PutFull address not aligned to size" + extra)
      monAssert (bundle.param === 0.U, "'A' channel PutFull carries invalid param" + extra)
      monAssert (bundle.mask === mask, "'A' channel PutFull contains invalid mask" + extra)
    }

    when (bundle.opcode === TLMessages.PutPartialData) {
      monAssert (edge.master.emitsPutPartial(bundle.source, bundle.size) && edge.slave.supportsPutPartialSafe(edge.address(bundle), bundle.size), "'A' channel carries PutPartial type which is unexpected using diplomatic parameters" + extra)
      monAssert (source_ok, "'A' channel PutPartial carries invalid source ID" + diplomacyInfo + extra)
      monAssert (is_aligned, "'A' channel PutPartial address not aligned to size" + extra)
      monAssert (bundle.param === 0.U, "'A' channel PutPartial carries invalid param" + extra)
      monAssert ((bundle.mask & ~mask) === 0.U, "'A' channel PutPartial contains invalid mask" + extra)
    }

    when (bundle.opcode === TLMessages.ArithmeticData) {
      monAssert (edge.master.emitsArithmetic(bundle.source, bundle.size) && edge.slave.supportsArithmeticSafe(edge.address(bundle), bundle.size), "'A' channel carries Arithmetic type which is unexpected using diplomatic parameters" + extra)
      monAssert (source_ok, "'A' channel Arithmetic carries invalid source ID" + diplomacyInfo + extra)
      monAssert (is_aligned, "'A' channel Arithmetic address not aligned to size" + extra)
      monAssert (TLAtomics.isArithmetic(bundle.param), "'A' channel Arithmetic carries invalid opcode param" + extra)
      monAssert (bundle.mask === mask, "'A' channel Arithmetic contains invalid mask" + extra)
    }

    when (bundle.opcode === TLMessages.LogicalData) {
      monAssert (edge.master.emitsLogical(bundle.source, bundle.size) && edge.slave.supportsLogicalSafe(edge.address(bundle), bundle.size), "'A' channel carries Logical type which is unexpected using diplomatic parameters" + extra)
      monAssert (source_ok, "'A' channel Logical carries invalid source ID" + diplomacyInfo + extra)
      monAssert (is_aligned, "'A' channel Logical address not aligned to size" + extra)
      monAssert (TLAtomics.isLogical(bundle.param), "'A' channel Logical carries invalid opcode param" + extra)
      monAssert (bundle.mask === mask, "'A' channel Logical contains invalid mask" + extra)
    }

    when (bundle.opcode === TLMessages.Hint) {
      monAssert (edge.master.emitsHint(bundle.source, bundle.size) && edge.slave.supportsHintSafe(edge.address(bundle), bundle.size), "'A' channel carries Hint type which is unexpected using diplomatic parameters" + extra)
      monAssert (source_ok, "'A' channel Hint carries invalid source ID" + diplomacyInfo + extra)
      monAssert (is_aligned, "'A' channel Hint address not aligned to size" + extra)
      monAssert (TLHints.isHints(bundle.param), "'A' channel Hint carries invalid opcode param" + extra)
      monAssert (bundle.mask === mask, "'A' channel Hint contains invalid mask" + extra)
      monAssert (!bundle.corrupt, "'A' channel Hint is corrupt" + extra)
    }
  }

  def legalizeFormatB(bundle: TLBundleB, edge: TLEdge): Unit = {
    monAssert (TLMessages.isB(bundle.opcode), "'B' channel has invalid opcode" + extra)

    monAssert (visible(edge.address(bundle), bundle.source, edge), "'B' channel carries an address illegal for the specified bank visibility")

    // Reuse these subexpressions to save some firrtl lines
    val address_ok = edge.manager.containsSafe(edge.address(bundle))
    val is_aligned = edge.isAligned(bundle.address, bundle.size)
    val mask = edge.full_mask(bundle)
    val legal_source = Mux1H(edge.client.find(bundle.source), edge.client.clients.map(c => c.sourceId.start.U)) === bundle.source

    when (bundle.opcode === TLMessages.Probe) {
      assume (edge.master.supportsProbe(edge.source(bundle), bundle.size) && edge.slave.emitsProbeSafe(edge.address(bundle), bundle.size), "'B' channel carries Probe type which is unexpected using diplomatic parameters" + extra)
      assume (address_ok, "'B' channel Probe carries unmanaged address" + extra)
      assume (legal_source, "'B' channel Probe carries source that is not first source" + extra)
      assume (is_aligned, "'B' channel Probe address not aligned to size" + extra)
      assume (TLPermissions.isCap(bundle.param), "'B' channel Probe carries invalid cap param" + extra)
      assume (bundle.mask === mask, "'B' channel Probe contains invalid mask" + extra)
      assume (!bundle.corrupt, "'B' channel Probe is corrupt" + extra)
    }

    when (bundle.opcode === TLMessages.Get) {
      monAssert (edge.master.supportsGet(edge.source(bundle), bundle.size) && edge.slave.emitsGetSafe(edge.address(bundle), bundle.size), "'B' channel carries Get type which is unexpected using diplomatic parameters" + extra)
      monAssert (address_ok, "'B' channel Get carries unmanaged address" + extra)
      monAssert (legal_source, "'B' channel Get carries source that is not first source" + extra)
      monAssert (is_aligned, "'B' channel Get address not aligned to size" + extra)
      monAssert (bundle.param === 0.U, "'B' channel Get carries invalid param" + extra)
      monAssert (bundle.mask === mask, "'B' channel Get contains invalid mask" + extra)
      monAssert (!bundle.corrupt, "'B' channel Get is corrupt" + extra)
    }

    when (bundle.opcode === TLMessages.PutFullData) {
      monAssert (edge.master.supportsPutFull(edge.source(bundle), bundle.size) && edge.slave.emitsPutFullSafe(edge.address(bundle), bundle.size), "'B' channel carries PutFull type which is unexpected using diplomatic parameters" + extra)
      monAssert (address_ok, "'B' channel PutFull carries unmanaged address" + extra)
      monAssert (legal_source, "'B' channel PutFull carries source that is not first source" + extra)
      monAssert (is_aligned, "'B' channel PutFull address not aligned to size" + extra)
      monAssert (bundle.param === 0.U, "'B' channel PutFull carries invalid param" + extra)
      monAssert (bundle.mask === mask, "'B' channel PutFull contains invalid mask" + extra)
    }

    when (bundle.opcode === TLMessages.PutPartialData) {
      monAssert (edge.master.supportsPutPartial(edge.source(bundle), bundle.size) && edge.slave.emitsPutPartialSafe(edge.address(bundle), bundle.size), "'B' channel carries PutPartial type which is unexpected using diplomatic parameters" + extra)
      monAssert (address_ok, "'B' channel PutPartial carries unmanaged address" + extra)
      monAssert (legal_source, "'B' channel PutPartial carries source that is not first source" + extra)
      monAssert (is_aligned, "'B' channel PutPartial address not aligned to size" + extra)
      monAssert (bundle.param === 0.U, "'B' channel PutPartial carries invalid param" + extra)
      monAssert ((bundle.mask & ~mask) === 0.U, "'B' channel PutPartial contains invalid mask" + extra)
    }

    when (bundle.opcode === TLMessages.ArithmeticData) {
      monAssert (edge.master.supportsArithmetic(edge.source(bundle), bundle.size) && edge.slave.emitsArithmeticSafe(edge.address(bundle), bundle.size), "'B' channel carries Arithmetic type unsupported by master" + extra)
      monAssert (address_ok, "'B' channel Arithmetic carries unmanaged address" + extra)
      monAssert (legal_source, "'B' channel Arithmetic carries source that is not first source" + extra)
      monAssert (is_aligned, "'B' channel Arithmetic address not aligned to size" + extra)
      monAssert (TLAtomics.isArithmetic(bundle.param), "'B' channel Arithmetic carries invalid opcode param" + extra)
      monAssert (bundle.mask === mask, "'B' channel Arithmetic contains invalid mask" + extra)
    }

    when (bundle.opcode === TLMessages.LogicalData) {
      monAssert (edge.master.supportsLogical(edge.source(bundle), bundle.size) && edge.slave.emitsLogicalSafe(edge.address(bundle), bundle.size), "'B' channel carries Logical type unsupported by client" + extra)
      monAssert (address_ok, "'B' channel Logical carries unmanaged address" + extra)
      monAssert (legal_source, "'B' channel Logical carries source that is not first source" + extra)
      monAssert (is_aligned, "'B' channel Logical address not aligned to size" + extra)
      monAssert (TLAtomics.isLogical(bundle.param), "'B' channel Logical carries invalid opcode param" + extra)
      monAssert (bundle.mask === mask, "'B' channel Logical contains invalid mask" + extra)
    }

    when (bundle.opcode === TLMessages.Hint) {
      monAssert (edge.master.supportsHint(edge.source(bundle), bundle.size) && edge.slave.emitsHintSafe(edge.address(bundle), bundle.size), "'B' channel carries Hint type unsupported by client" + extra)
      monAssert (address_ok, "'B' channel Hint carries unmanaged address" + extra)
      monAssert (legal_source, "'B' channel Hint carries source that is not first source" + extra)
      monAssert (is_aligned, "'B' channel Hint address not aligned to size" + extra)
      monAssert (bundle.mask === mask, "'B' channel Hint contains invalid mask" + extra)
      monAssert (!bundle.corrupt, "'B' channel Hint is corrupt" + extra)
    }
  }

  def legalizeFormatC(bundle: TLBundleC, edge: TLEdge): Unit = {
    monAssert (TLMessages.isC(bundle.opcode), "'C' channel has invalid opcode" + extra)

    val source_ok = edge.client.contains(bundle.source)
    val is_aligned = edge.isAligned(bundle.address, bundle.size)
    val address_ok = edge.manager.containsSafe(edge.address(bundle))

    monAssert (visible(edge.address(bundle), bundle.source, edge), "'C' channel carries an address illegal for the specified bank visibility")

    when (bundle.opcode === TLMessages.ProbeAck) {
      monAssert (address_ok, "'C' channel ProbeAck carries unmanaged address" + extra)
      monAssert (source_ok, "'C' channel ProbeAck carries invalid source ID" + extra)
      monAssert (bundle.size >= log2Ceil(edge.manager.beatBytes).U, "'C' channel ProbeAck smaller than a beat" + extra)
      monAssert (is_aligned, "'C' channel ProbeAck address not aligned to size" + extra)
      monAssert (TLPermissions.isReport(bundle.param), "'C' channel ProbeAck carries invalid report param" + extra)
      monAssert (!bundle.corrupt, "'C' channel ProbeAck is corrupt" + extra)
    }

    when (bundle.opcode === TLMessages.ProbeAckData) {
      monAssert (address_ok, "'C' channel ProbeAckData carries unmanaged address" + extra)
      monAssert (source_ok, "'C' channel ProbeAckData carries invalid source ID" + extra)
      monAssert (bundle.size >= log2Ceil(edge.manager.beatBytes).U, "'C' channel ProbeAckData smaller than a beat" + extra)
      monAssert (is_aligned, "'C' channel ProbeAckData address not aligned to size" + extra)
      monAssert (TLPermissions.isReport(bundle.param), "'C' channel ProbeAckData carries invalid report param" + extra)
    }

    when (bundle.opcode === TLMessages.Release) {
      monAssert (edge.master.emitsAcquireB(edge.source(bundle), bundle.size) && edge.slave.supportsAcquireBSafe(edge.address(bundle), bundle.size), "'C' channel carries Release type unsupported by manager" + extra)
      monAssert (edge.master.supportsProbe(edge.source(bundle), bundle.size) && edge.slave.emitsProbeSafe(edge.address(bundle), bundle.size), "'C' channel carries Release from a client which does not support Probe" + extra)
      monAssert (source_ok, "'C' channel Release carries invalid source ID" + extra)
      monAssert (bundle.size >= log2Ceil(edge.manager.beatBytes).U, "'C' channel Release smaller than a beat" + extra)
      monAssert (is_aligned, "'C' channel Release address not aligned to size" + extra)
      monAssert (TLPermissions.isReport(bundle.param), "'C' channel Release carries invalid report param" + extra)
      monAssert (!bundle.corrupt, "'C' channel Release is corrupt" + extra)
    }

    when (bundle.opcode === TLMessages.ReleaseData) {
      monAssert (edge.master.emitsAcquireB(edge.source(bundle), bundle.size) && edge.slave.supportsAcquireBSafe(edge.address(bundle), bundle.size), "'C' channel carries ReleaseData type unsupported by manager" + extra)
      monAssert (edge.master.supportsProbe(edge.source(bundle), bundle.size) && edge.slave.emitsProbeSafe(edge.address(bundle), bundle.size), "'C' channel carries Release from a client which does not support Probe" + extra)
      monAssert (source_ok, "'C' channel ReleaseData carries invalid source ID" + extra)
      monAssert (bundle.size >= log2Ceil(edge.manager.beatBytes).U, "'C' channel ReleaseData smaller than a beat" + extra)
      monAssert (is_aligned, "'C' channel ReleaseData address not aligned to size" + extra)
      monAssert (TLPermissions.isReport(bundle.param), "'C' channel ReleaseData carries invalid report param" + extra)
    }

    when (bundle.opcode === TLMessages.AccessAck) {
      monAssert (address_ok, "'C' channel AccessAck carries unmanaged address" + extra)
      monAssert (source_ok, "'C' channel AccessAck carries invalid source ID" + extra)
      monAssert (is_aligned, "'C' channel AccessAck address not aligned to size" + extra)
      monAssert (bundle.param === 0.U, "'C' channel AccessAck carries invalid param" + extra)
      monAssert (!bundle.corrupt, "'C' channel AccessAck is corrupt" + extra)
    }

    when (bundle.opcode === TLMessages.AccessAckData) {
      monAssert (address_ok, "'C' channel AccessAckData carries unmanaged address" + extra)
      monAssert (source_ok, "'C' channel AccessAckData carries invalid source ID" + extra)
      monAssert (is_aligned, "'C' channel AccessAckData address not aligned to size" + extra)
      monAssert (bundle.param === 0.U, "'C' channel AccessAckData carries invalid param" + extra)
    }

    when (bundle.opcode === TLMessages.HintAck) {
      monAssert (address_ok, "'C' channel HintAck carries unmanaged address" + extra)
      monAssert (source_ok, "'C' channel HintAck carries invalid source ID" + extra)
      monAssert (is_aligned, "'C' channel HintAck address not aligned to size" + extra)
      monAssert (bundle.param === 0.U, "'C' channel HintAck carries invalid param" + extra)
      monAssert (!bundle.corrupt, "'C' channel HintAck is corrupt" + extra)
    }
  }

  def legalizeFormatD(bundle: TLBundleD, edge: TLEdge): Unit = {
    assume (TLMessages.isD(bundle.opcode), "'D' channel has invalid opcode" + extra)

    val source_ok = edge.client.contains(bundle.source)
    val sink_ok = bundle.sink < edge.manager.endSinkId.U
    val deny_put_ok = edge.manager.mayDenyPut.B
    val deny_get_ok = edge.manager.mayDenyGet.B

    when (bundle.opcode === TLMessages.ReleaseAck) {
      assume (source_ok, "'D' channel ReleaseAck carries invalid source ID" + extra)
      assume (bundle.size >= log2Ceil(edge.manager.beatBytes).U, "'D' channel ReleaseAck smaller than a beat" + extra)
      assume (bundle.param === 0.U, "'D' channel ReleaseeAck carries invalid param" + extra)
      assume (!bundle.corrupt, "'D' channel ReleaseAck is corrupt" + extra)
      assume (!bundle.denied, "'D' channel ReleaseAck is denied" + extra)
    }

    when (bundle.opcode === TLMessages.Grant) {
      assume (source_ok, "'D' channel Grant carries invalid source ID" + extra)
      assume (sink_ok, "'D' channel Grant carries invalid sink ID" + extra)
      assume (bundle.size >= log2Ceil(edge.manager.beatBytes).U, "'D' channel Grant smaller than a beat" + extra)
      assume (TLPermissions.isCap(bundle.param), "'D' channel Grant carries invalid cap param" + extra)
      assume (bundle.param =/= TLPermissions.toN, "'D' channel Grant carries toN param" + extra)
      assume (!bundle.corrupt, "'D' channel Grant is corrupt" + extra)
      assume (deny_put_ok || !bundle.denied, "'D' channel Grant is denied" + extra)
    }

    when (bundle.opcode === TLMessages.GrantData) {
      assume (source_ok, "'D' channel GrantData carries invalid source ID" + extra)
      assume (sink_ok, "'D' channel GrantData carries invalid sink ID" + extra)
      assume (bundle.size >= log2Ceil(edge.manager.beatBytes).U, "'D' channel GrantData smaller than a beat" + extra)
      assume (TLPermissions.isCap(bundle.param), "'D' channel GrantData carries invalid cap param" + extra)
      assume (bundle.param =/= TLPermissions.toN, "'D' channel GrantData carries toN param" + extra)
      assume (!bundle.denied || bundle.corrupt, "'D' channel GrantData is denied but not corrupt" + extra)
      assume (deny_get_ok || !bundle.denied, "'D' channel GrantData is denied" + extra)
    }

    when (bundle.opcode === TLMessages.AccessAck) {
      assume (source_ok, "'D' channel AccessAck carries invalid source ID" + extra)
      // size is ignored
      assume (bundle.param === 0.U, "'D' channel AccessAck carries invalid param" + extra)
      assume (!bundle.corrupt, "'D' channel AccessAck is corrupt" + extra)
      assume (deny_put_ok || !bundle.denied, "'D' channel AccessAck is denied" + extra)
    }

    when (bundle.opcode === TLMessages.AccessAckData) {
      assume (source_ok, "'D' channel AccessAckData carries invalid source ID" + extra)
      // size is ignored
      assume (bundle.param === 0.U, "'D' channel AccessAckData carries invalid param" + extra)
      assume (!bundle.denied || bundle.corrupt, "'D' channel AccessAckData is denied but not corrupt" + extra)
      assume (deny_get_ok || !bundle.denied, "'D' channel AccessAckData is denied" + extra)
    }

    when (bundle.opcode === TLMessages.HintAck) {
      assume (source_ok, "'D' channel HintAck carries invalid source ID" + extra)
      // size is ignored
      assume (bundle.param === 0.U, "'D' channel HintAck carries invalid param" + extra)
      assume (!bundle.corrupt, "'D' channel HintAck is corrupt" + extra)
      assume (deny_put_ok || !bundle.denied, "'D' channel HintAck is denied" + extra)
    }
  }

  def legalizeFormatE(bundle: TLBundleE, edge: TLEdge): Unit = {
    val sink_ok = bundle.sink < edge.manager.endSinkId.U
    monAssert (sink_ok, "'E' channels carries invalid sink ID" + extra)
  }

  def legalizeFormat(bundle: TLBundle, edge: TLEdge) = {
    when (bundle.a.valid) { legalizeFormatA(bundle.a.bits, edge) }
    when (bundle.d.valid) { legalizeFormatD(bundle.d.bits, edge) }
    if (edge.client.anySupportProbe && edge.manager.anySupportAcquireB) {
      when (bundle.b.valid) { legalizeFormatB(bundle.b.bits, edge) }
      when (bundle.c.valid) { legalizeFormatC(bundle.c.bits, edge) }
      when (bundle.e.valid) { legalizeFormatE(bundle.e.bits, edge) }
    } else {
      monAssert (!bundle.b.valid, "'B' channel valid and not TL-C" + extra)
      monAssert (!bundle.c.valid, "'C' channel valid and not TL-C" + extra)
      monAssert (!bundle.e.valid, "'E' channel valid and not TL-C" + extra)
    }
  }

  def legalizeMultibeatA(a: DecoupledIO[TLBundleA], edge: TLEdge): Unit = {
    val a_first = edge.first(a.bits, a.fire)
    val opcode  = Reg(UInt())
    val param   = Reg(UInt())
    val size    = Reg(UInt())
    val source  = Reg(UInt())
    val address = Reg(UInt())
    when (a.valid && !a_first) {
      monAssert (a.bits.opcode === opcode, "'A' channel opcode changed within multibeat operation" + extra)
      monAssert (a.bits.param  === param,  "'A' channel param changed within multibeat operation" + extra)
      monAssert (a.bits.size   === size,   "'A' channel size changed within multibeat operation" + extra)
      monAssert (a.bits.source === source, "'A' channel source changed within multibeat operation" + extra)
      monAssert (a.bits.address=== address,"'A' channel address changed with multibeat operation" + extra)
    }
    when (a.fire && a_first) {
      opcode  := a.bits.opcode
      param   := a.bits.param
      size    := a.bits.size
      source  := a.bits.source
      address := a.bits.address
    }
  }

  def legalizeMultibeatB(b: DecoupledIO[TLBundleB], edge: TLEdge): Unit = {
    val b_first = edge.first(b.bits, b.fire)
    val opcode  = Reg(UInt())
    val param   = Reg(UInt())
    val size    = Reg(UInt())
    val source  = Reg(UInt())
    val address = Reg(UInt())
    when (b.valid && !b_first) {
      monAssert (b.bits.opcode === opcode, "'B' channel opcode changed within multibeat operation" + extra)
      monAssert (b.bits.param  === param,  "'B' channel param changed within multibeat operation" + extra)
      monAssert (b.bits.size   === size,   "'B' channel size changed within multibeat operation" + extra)
      monAssert (b.bits.source === source, "'B' channel source changed within multibeat operation" + extra)
      monAssert (b.bits.address=== address,"'B' channel addresss changed with multibeat operation" + extra)
    }
    when (b.fire && b_first) {
      opcode  := b.bits.opcode
      param   := b.bits.param
      size    := b.bits.size
      source  := b.bits.source
      address := b.bits.address
    }
  }

  def legalizeADSourceFormal(bundle: TLBundle, edge: TLEdge): Unit = {
    // Symbolic variable
    val sym_source = Wire(UInt(edge.client.endSourceId.W))
    // TODO: Connect sym_source to a fixed value for simulation and to a
    //       free wire in formal
    sym_source := 0.U

    // Type casting Int to UInt
    val maxSourceId = Wire(UInt(edge.client.endSourceId.W))
    maxSourceId := edge.client.endSourceId.U

    // Delayed verison of sym_source
    val sym_source_d = Reg(UInt(edge.client.endSourceId.W))
    sym_source_d := sym_source

    // These will be constraints for FV setup
    Property(
        MonitorDirection.Monitor,
        (sym_source === sym_source_d),
        "sym_source should remain stable",
        PropertyClass.Default)
    Property(
        MonitorDirection.Monitor,
        (sym_source <= maxSourceId),
        "sym_source should take legal value",
        PropertyClass.Default)

    val my_resp_pend = RegInit(false.B)
    val my_opcode    = Reg(UInt())
    val my_size      = Reg(UInt())

    val a_first = bundle.a.valid && edge.first(bundle.a.bits, bundle.a.fire)
    val d_first = bundle.d.valid && edge.first(bundle.d.bits, bundle.d.fire)

    val my_a_first_beat = a_first && (bundle.a.bits.source === sym_source)
    val my_d_first_beat = d_first && (bundle.d.bits.source === sym_source)

    val my_clr_resp_pend = (bundle.d.fire && my_d_first_beat)
    val my_set_resp_pend = (bundle.a.fire && my_a_first_beat && !my_clr_resp_pend)
    when (my_set_resp_pend) {
      my_resp_pend := true.B
    } .elsewhen (my_clr_resp_pend) {
      my_resp_pend := false.B
    }

    when (my_a_first_beat) {
      my_opcode := bundle.a.bits.opcode
      my_size   := bundle.a.bits.size
    }

    val my_resp_size   = Mux(my_a_first_beat, bundle.a.bits.size, my_size)
    val my_resp_opcode = Mux(my_a_first_beat, bundle.a.bits.opcode, my_opcode)

    val my_resp_opcode_legal = Wire(Bool())
    when ((my_resp_opcode === TLMessages.Get) || (my_resp_opcode === TLMessages.ArithmeticData) ||
          (my_resp_opcode === TLMessages.LogicalData)) {
      my_resp_opcode_legal := (bundle.d.bits.opcode === TLMessages.AccessAckData)
    } .elsewhen ((my_resp_opcode === TLMessages.PutFullData) || (my_resp_opcode === TLMessages.PutPartialData)) {
      my_resp_opcode_legal := (bundle.d.bits.opcode === TLMessages.AccessAck)
    } .otherwise {
      my_resp_opcode_legal := (bundle.d.bits.opcode === TLMessages.HintAck)
    }

    monAssert (IfThen(my_resp_pend, !my_a_first_beat),
               "Request message should not be sent with a source ID, for which a response message" +
               "is already pending (not received until current cycle) for a prior request message" +
               "with the same source ID" + extra)

    assume (IfThen(my_clr_resp_pend, (my_set_resp_pend || my_resp_pend)),
            "Response message should be accepted with a source ID only if a request message with the" +
            "same source ID has been accepted or is being accepted in the current cycle" + extra)
    assume (IfThen(my_d_first_beat, (my_a_first_beat || my_resp_pend)),
            "Response message should be sent with a source ID only if a request message with the" +
            "same source ID has been accepted or is being sent in the current cycle" + extra)
    assume (IfThen(my_d_first_beat, (bundle.d.bits.size === my_resp_size)),
            "If d_valid is 1, then d_size should be same as a_size of the corresponding request" +
            "message" + extra)
    assume (IfThen(my_d_first_beat, my_resp_opcode_legal),
            "If d_valid is 1, then d_opcode should correspond with a_opcode of the corresponding" +
            "request message" + extra)
  }

  def legalizeMultibeatC(c: DecoupledIO[TLBundleC], edge: TLEdge): Unit = {
    val c_first = edge.first(c.bits, c.fire)
    val opcode  = Reg(UInt())
    val param   = Reg(UInt())
    val size    = Reg(UInt())
    val source  = Reg(UInt())
    val address = Reg(UInt())
    when (c.valid && !c_first) {
      monAssert (c.bits.opcode === opcode, "'C' channel opcode changed within multibeat operation" + extra)
      monAssert (c.bits.param  === param,  "'C' channel param changed within multibeat operation" + extra)
      monAssert (c.bits.size   === size,   "'C' channel size changed within multibeat operation" + extra)
      monAssert (c.bits.source === source, "'C' channel source changed within multibeat operation" + extra)
      monAssert (c.bits.address=== address,"'C' channel address changed with multibeat operation" + extra)
    }
    when (c.fire && c_first) {
      opcode  := c.bits.opcode
      param   := c.bits.param
      size    := c.bits.size
      source  := c.bits.source
      address := c.bits.address
    }
  }

  def legalizeMultibeatD(d: DecoupledIO[TLBundleD], edge: TLEdge): Unit = {
    val d_first = edge.first(d.bits, d.fire)
    val opcode  = Reg(UInt())
    val param   = Reg(UInt())
    val size    = Reg(UInt())
    val source  = Reg(UInt())
    val sink    = Reg(UInt())
    val denied  = Reg(Bool())
    when (d.valid && !d_first) {
      assume (d.bits.opcode === opcode, "'D' channel opcode changed within multibeat operation" + extra)
      assume (d.bits.param  === param,  "'D' channel param changed within multibeat operation" + extra)
      assume (d.bits.size   === size,   "'D' channel size changed within multibeat operation" + extra)
      assume (d.bits.source === source, "'D' channel source changed within multibeat operation" + extra)
      assume (d.bits.sink   === sink,   "'D' channel sink changed with multibeat operation" + extra)
      assume (d.bits.denied === denied, "'D' channel denied changed with multibeat operation" + extra)
    }
    when (d.fire && d_first) {
      opcode  := d.bits.opcode
      param   := d.bits.param
      size    := d.bits.size
      source  := d.bits.source
      sink    := d.bits.sink
      denied  := d.bits.denied
    }
  }

  def legalizeMultibeat(bundle: TLBundle, edge: TLEdge): Unit = {
    legalizeMultibeatA(bundle.a, edge)
    legalizeMultibeatD(bundle.d, edge)
    if (edge.client.anySupportProbe && edge.manager.anySupportAcquireB) {
      legalizeMultibeatB(bundle.b, edge)
      legalizeMultibeatC(bundle.c, edge)
    }
  }

  //This is left in for almond which doesn't adhere to the tilelink protocol
  @deprecated("Use legalizeADSource instead if possible","")
  def legalizeADSourceOld(bundle: TLBundle, edge: TLEdge): Unit = {
    val inflight = RegInit(0.U(edge.client.endSourceId.W))

    val a_first = edge.first(bundle.a.bits, bundle.a.fire)
    val d_first = edge.first(bundle.d.bits, bundle.d.fire)

    val a_set = WireInit(0.U(edge.client.endSourceId.W))
    when (bundle.a.fire && a_first && edge.isRequest(bundle.a.bits)) {
      a_set := UIntToOH(bundle.a.bits.source)
      assert(!inflight(bundle.a.bits.source), "'A' channel re-used a source ID" + extra)
    }

    val d_clr = WireInit(0.U(edge.client.endSourceId.W))
    val d_release_ack = bundle.d.bits.opcode === TLMessages.ReleaseAck
    when (bundle.d.fire && d_first && edge.isResponse(bundle.d.bits) && !d_release_ack) {
      d_clr := UIntToOH(bundle.d.bits.source)
      assume((a_set | inflight)(bundle.d.bits.source), "'D' channel acknowledged for nothing inflight" + extra)
    }

    if (edge.manager.minLatency > 0) {
      assume(a_set =/= d_clr || !a_set.orR, s"'A' and 'D' concurrent, despite minlatency ${edge.manager.minLatency}" + extra)
    }

    inflight := (inflight | a_set) & ~d_clr

    val watchdog = RegInit(0.U(32.W))
    val limit = PlusArg("tilelink_timeout",
      docstring="Kill emulation after INT waiting TileLink cycles. Off if 0.")
    assert (!inflight.orR || limit === 0.U || watchdog < limit, "TileLink timeout expired" + extra)

    watchdog := watchdog + 1.U
    when (bundle.a.fire || bundle.d.fire) { watchdog := 0.U }
  }

  def legalizeADSource(bundle: TLBundle, edge: TLEdge): Unit = {
    val a_size_bus_size       = edge.bundle.sizeBits + 1 //add one so that 0 is not mapped to anything (size 0 -> size 1 in map, size 0 in map means unset)
    val a_opcode_bus_size     = 3 + 1 //opcode size is 3, but add so that 0 is not mapped to anything
    val log_a_opcode_bus_size = log2Ceil(a_opcode_bus_size)
    val log_a_size_bus_size   = log2Ceil(a_size_bus_size)
    def size_to_numfullbits(x: UInt): UInt = (1.U << x) - 1.U //convert a number to that many full bits

    val inflight = RegInit(0.U(edge.client.endSourceId.W))
    inflight.suggestName("inflight")
    val inflight_opcodes = RegInit(0.U((edge.client.endSourceId << log_a_opcode_bus_size).W))
    inflight_opcodes.suggestName("inflight_opcodes")
    val inflight_sizes = RegInit(0.U((edge.client.endSourceId << log_a_size_bus_size).W))
    inflight_sizes.suggestName("inflight_sizes")

    val a_first = edge.first(bundle.a.bits, bundle.a.fire)
    a_first.suggestName("a_first")
    val d_first = edge.first(bundle.d.bits, bundle.d.fire)
    d_first.suggestName("d_first")

    val a_set          = WireInit(0.U(edge.client.endSourceId.W))
    val a_set_wo_ready = WireInit(0.U(edge.client.endSourceId.W))
    a_set.suggestName("a_set")
    a_set_wo_ready.suggestName("a_set_wo_ready")
    val a_opcodes_set = WireInit(0.U((edge.client.endSourceId << log_a_opcode_bus_size).W))
    a_opcodes_set.suggestName("a_opcodes_set")
    val a_sizes_set = WireInit(0.U((edge.client.endSourceId << log_a_size_bus_size).W))
    a_sizes_set.suggestName("a_sizes_set")

    val a_opcode_lookup = WireInit(0.U((1 << log_a_opcode_bus_size).W))
    a_opcode_lookup.suggestName("a_opcode_lookup")
    a_opcode_lookup := ((inflight_opcodes) >> (bundle.d.bits.source << log_a_opcode_bus_size.U) & size_to_numfullbits(1.U << log_a_opcode_bus_size.U)) >> 1.U

    val a_size_lookup = WireInit(0.U((1 << log_a_size_bus_size).W))
    a_size_lookup.suggestName("a_size_lookup")
    a_size_lookup := ((inflight_sizes) >> (bundle.d.bits.source << log_a_size_bus_size.U) & size_to_numfullbits(1.U << log_a_size_bus_size.U)) >> 1.U

    val responseMap             = VecInit(Seq(TLMessages.AccessAck, TLMessages.AccessAck, TLMessages.AccessAckData, TLMessages.AccessAckData, TLMessages.AccessAckData, TLMessages.HintAck, TLMessages.Grant,     TLMessages.Grant))
    val responseMapSecondOption = VecInit(Seq(TLMessages.AccessAck, TLMessages.AccessAck, TLMessages.AccessAckData, TLMessages.AccessAckData, TLMessages.AccessAckData, TLMessages.HintAck, TLMessages.GrantData, TLMessages.Grant))

    val a_opcodes_set_interm = WireInit(0.U(a_opcode_bus_size.W))
    a_opcodes_set_interm.suggestName("a_opcodes_set_interm")
    val a_sizes_set_interm = WireInit(0.U(a_size_bus_size.W))
    a_sizes_set_interm.suggestName("a_sizes_set_interm")

    when (bundle.a.valid && a_first && edge.isRequest(bundle.a.bits)) {
      a_set_wo_ready := UIntToOH(bundle.a.bits.source)
    }

    when (bundle.a.fire && a_first && edge.isRequest(bundle.a.bits)) {
      a_set                := UIntToOH(bundle.a.bits.source)
      a_opcodes_set_interm := (bundle.a.bits.opcode << 1.U) | 1.U
      a_sizes_set_interm   := (bundle.a.bits.size << 1.U) | 1.U
      a_opcodes_set        := (a_opcodes_set_interm) << (bundle.a.bits.source << log_a_opcode_bus_size.U)
      a_sizes_set          := (a_sizes_set_interm) << (bundle.a.bits.source << log_a_size_bus_size.U)
      monAssert(!inflight(bundle.a.bits.source), "'A' channel re-used a source ID" + extra)
    }

    val d_clr          = WireInit(0.U(edge.client.endSourceId.W))
    val d_clr_wo_ready = WireInit(0.U(edge.client.endSourceId.W))
    d_clr.suggestName("d_clr")
    d_clr_wo_ready.suggestName("d_clr_wo_ready")
    val d_opcodes_clr = WireInit(0.U((edge.client.endSourceId << log_a_opcode_bus_size).W))
    d_opcodes_clr.suggestName("d_opcodes_clr")
    val d_sizes_clr = WireInit(0.U((edge.client.endSourceId << log_a_size_bus_size).W))
    d_sizes_clr.suggestName("d_sizes_clr")

    val d_release_ack = bundle.d.bits.opcode === TLMessages.ReleaseAck
    when (bundle.d.valid && d_first && edge.isResponse(bundle.d.bits) && !d_release_ack) {
      d_clr_wo_ready := UIntToOH(bundle.d.bits.source)
    }

    when (bundle.d.fire && d_first && edge.isResponse(bundle.d.bits) && !d_release_ack) {
      d_clr         := UIntToOH(bundle.d.bits.source)
      d_opcodes_clr := size_to_numfullbits(1.U << log_a_opcode_bus_size.U) << (bundle.d.bits.source << log_a_opcode_bus_size.U)
      d_sizes_clr   := size_to_numfullbits(1.U << log_a_size_bus_size.U) << (bundle.d.bits.source << log_a_size_bus_size.U)
    }
    when (bundle.d.valid && d_first && edge.isResponse(bundle.d.bits) && !d_release_ack) {
      val same_cycle_resp = bundle.a.valid && a_first && edge.isRequest(bundle.a.bits) && (bundle.a.bits.source === bundle.d.bits.source)
      assume(((inflight)(bundle.d.bits.source)) || same_cycle_resp, "'D' channel acknowledged for nothing inflight" + extra)

      when (same_cycle_resp) {
        assume((bundle.d.bits.opcode === responseMap(bundle.a.bits.opcode)) ||
                (bundle.d.bits.opcode === responseMapSecondOption(bundle.a.bits.opcode)), "'D' channel contains improper opcode response" + extra)
        assume((bundle.a.bits.size === bundle.d.bits.size), "'D' channel contains improper response size" + extra)
      } .otherwise {
        assume((bundle.d.bits.opcode === responseMap(a_opcode_lookup)) ||
               (bundle.d.bits.opcode === responseMapSecondOption(a_opcode_lookup)), "'D' channel contains improper opcode response" + extra)
        assume((bundle.d.bits.size === a_size_lookup), "'D' channel contains improper response size" + extra)
      }
    }
    when(bundle.d.valid && d_first && a_first && bundle.a.valid && (bundle.a.bits.source === bundle.d.bits.source) && !d_release_ack) {
      assume((!bundle.d.ready) || bundle.a.ready, "ready check")
    }

    if (edge.manager.minLatency > 0) {
      assume(a_set_wo_ready =/= d_clr_wo_ready || !a_set_wo_ready.orR, s"'A' and 'D' concurrent, despite minlatency ${edge.manager.minLatency}" + extra)
    }

    inflight := (inflight | a_set) & ~d_clr
    inflight_opcodes := (inflight_opcodes | a_opcodes_set) & ~d_opcodes_clr
    inflight_sizes := (inflight_sizes | a_sizes_set) & ~d_sizes_clr

    val watchdog = RegInit(0.U(32.W))
    val limit = PlusArg("tilelink_timeout",
      docstring="Kill emulation after INT waiting TileLink cycles. Off if 0.")
    monAssert (!inflight.orR || limit === 0.U || watchdog < limit, "TileLink timeout expired" + extra)

    watchdog := watchdog + 1.U
    when (bundle.a.fire || bundle.d.fire) { watchdog := 0.U }
  }

  def legalizeCDSource(bundle: TLBundle, edge: TLEdge): Unit = {
    val c_size_bus_size   = edge.bundle.sizeBits + 1 //add one so that 0 is not mapped to anything (size 0 -> size 1 in map, size 0 in map means unset)
    val c_opcode_bus_size = 3 + 1                    //opcode size is 3, but add so that 0 is not mapped to anything

    val log_c_opcode_bus_size = log2Ceil(c_opcode_bus_size)
    val log_c_size_bus_size   = log2Ceil(c_size_bus_size)
    def size_to_numfullbits(x: UInt): UInt = (1.U << x) - 1.U //convert a number to that many full bits

    val inflight         = RegInit(0.U(edge.client.endSourceId.W))
    val inflight_opcodes = RegInit(0.U((edge.client.endSourceId << log_c_opcode_bus_size).W))
    val inflight_sizes   = RegInit(0.U((edge.client.endSourceId << log_c_size_bus_size).W))
    inflight.suggestName("inflight")
    inflight_opcodes.suggestName("inflight_opcodes")
    inflight_sizes.suggestName("inflight_sizes")

    val c_first = edge.first(bundle.c.bits, bundle.c.fire)
    val d_first = edge.first(bundle.d.bits, bundle.d.fire)
    c_first.suggestName("c_first")
    d_first.suggestName("d_first")

    val c_set          = WireInit(0.U(edge.client.endSourceId.W))
    val c_set_wo_ready = WireInit(0.U(edge.client.endSourceId.W))
    val c_opcodes_set  = WireInit(0.U((edge.client.endSourceId << log_c_opcode_bus_size).W))
    val c_sizes_set    = WireInit(0.U((edge.client.endSourceId << log_c_size_bus_size).W))
    c_set.suggestName("c_set")
    c_set_wo_ready.suggestName("c_set_wo_ready")
    c_opcodes_set.suggestName("c_opcodes_set")
    c_sizes_set.suggestName("c_sizes_set")

    val c_opcode_lookup = WireInit(0.U((1 << log_c_opcode_bus_size).W))
    val c_size_lookup   = WireInit(0.U((1 << log_c_size_bus_size).W))
    c_opcode_lookup := ((inflight_opcodes) >> (bundle.d.bits.source << log_c_opcode_bus_size.U) & size_to_numfullbits(1.U << log_c_opcode_bus_size.U)) >> 1.U
    c_size_lookup   := ((inflight_sizes) >> (bundle.d.bits.source << log_c_size_bus_size.U) & size_to_numfullbits(1.U << log_c_size_bus_size.U)) >> 1.U
    c_opcode_lookup.suggestName("c_opcode_lookup")
    c_size_lookup.suggestName("c_size_lookup")

    val c_opcodes_set_interm = WireInit(0.U(c_opcode_bus_size.W))
    val c_sizes_set_interm   = WireInit(0.U(c_size_bus_size.W))
    c_opcodes_set_interm.suggestName("c_opcodes_set_interm")
    c_sizes_set_interm.suggestName("c_sizes_set_interm")

    when (bundle.c.valid && c_first && edge.isRequest(bundle.c.bits)) {
      c_set_wo_ready := UIntToOH(bundle.c.bits.source)
    }

    when (bundle.c.fire && c_first && edge.isRequest(bundle.c.bits)) {
      c_set                := UIntToOH(bundle.c.bits.source)
      c_opcodes_set_interm := (bundle.c.bits.opcode << 1.U) | 1.U
      c_sizes_set_interm   := (bundle.c.bits.size << 1.U) | 1.U
      c_opcodes_set        := (c_opcodes_set_interm) << (bundle.c.bits.source << log_c_opcode_bus_size.U)
      c_sizes_set          := (c_sizes_set_interm) << (bundle.c.bits.source << log_c_size_bus_size.U)
      monAssert(!inflight(bundle.c.bits.source), "'C' channel re-used a source ID" + extra)
    }

    val c_probe_ack    = bundle.c.bits.opcode === TLMessages.ProbeAck || bundle.c.bits.opcode === TLMessages.ProbeAckData

    val d_clr          = WireInit(0.U(edge.client.endSourceId.W))
    val d_clr_wo_ready = WireInit(0.U(edge.client.endSourceId.W))
    val d_opcodes_clr  = WireInit(0.U((edge.client.endSourceId << log_c_opcode_bus_size).W))
    val d_sizes_clr    = WireInit(0.U((edge.client.endSourceId << log_c_size_bus_size).W))
    d_clr.suggestName("d_clr")
    d_clr_wo_ready.suggestName("d_clr_wo_ready")
    d_opcodes_clr.suggestName("d_opcodes_clr")
    d_sizes_clr.suggestName("d_sizes_clr")

    val d_release_ack = bundle.d.bits.opcode === TLMessages.ReleaseAck
    when (bundle.d.valid && d_first && edge.isResponse(bundle.d.bits) && d_release_ack) {
      d_clr_wo_ready := UIntToOH(bundle.d.bits.source)
    }

    when (bundle.d.fire && d_first && edge.isResponse(bundle.d.bits) && d_release_ack) {
      d_clr         := UIntToOH(bundle.d.bits.source)
      d_opcodes_clr := size_to_numfullbits(1.U << log_c_opcode_bus_size.U) << (bundle.d.bits.source << log_c_opcode_bus_size.U)
      d_sizes_clr   := size_to_numfullbits(1.U << log_c_size_bus_size.U) << (bundle.d.bits.source << log_c_size_bus_size.U)
    }

    when (bundle.d.valid && d_first && edge.isResponse(bundle.d.bits) && d_release_ack) {
      val same_cycle_resp = bundle.c.valid && c_first && edge.isRequest(bundle.c.bits) && (bundle.c.bits.source === bundle.d.bits.source)
      assume(((inflight)(bundle.d.bits.source)) || same_cycle_resp, "'D' channel acknowledged for nothing inflight" + extra)
      when (same_cycle_resp) {
        assume((bundle.d.bits.size === bundle.c.bits.size), "'D' channel contains improper response size" + extra)
      } .otherwise {
        assume((bundle.d.bits.size === c_size_lookup), "'D' channel contains improper response size" + extra)
      }
    }

<<<<<<< HEAD
    val c_release = bundle.c.bits.opcode === TLMessages.Release || bundle.c.bits.opcode === TLMessages.ReleaseData
    when(bundle.d.valid && d_first && c_first && bundle.c.valid && (bundle.c.bits.source === bundle.d.bits.source) && d_release_ack && c_release) {
=======
    when(bundle.d.valid && d_first && c_first && bundle.c.valid && (bundle.c.bits.source === bundle.d.bits.source) && d_release_ack && !c_probe_ack) {
>>>>>>> 50adbdb3
      assume((!bundle.d.ready) || bundle.c.ready, "ready check")
    }

    if (edge.manager.minLatency > 0) {
      when (c_set_wo_ready.orR) {
        assume(c_set_wo_ready =/= d_clr_wo_ready, s"'C' and 'D' concurrent, despite minlatency ${edge.manager.minLatency}" + extra)
      }
    }

    inflight         := (inflight | c_set) & ~d_clr
    inflight_opcodes := (inflight_opcodes | c_opcodes_set) & ~d_opcodes_clr
    inflight_sizes   := (inflight_sizes | c_sizes_set) & ~d_sizes_clr

    val watchdog = RegInit(0.U(32.W))
    val limit = PlusArg("tilelink_timeout",
      docstring="Kill emulation after INT waiting TileLink cycles. Off if 0.")
    monAssert (!inflight.orR || limit === 0.U || watchdog < limit, "TileLink timeout expired" + extra)

    watchdog := watchdog + 1.U
    when (bundle.c.fire || bundle.d.fire) { watchdog := 0.U }
  }

  def legalizeDESink(bundle: TLBundle, edge: TLEdge): Unit = {
    val inflight = RegInit(0.U(edge.manager.endSinkId.W))

    val d_first = edge.first(bundle.d.bits, bundle.d.fire)
    val e_first = true.B

    val d_set = WireInit(0.U(edge.manager.endSinkId.W))
    when (bundle.d.fire && d_first && edge.isRequest(bundle.d.bits)) {
      d_set := UIntToOH(bundle.d.bits.sink)
      assume(!inflight(bundle.d.bits.sink), "'D' channel re-used a sink ID" + extra)
    }

    val e_clr = WireInit(0.U(edge.manager.endSinkId.W))
    when (bundle.e.fire && e_first && edge.isResponse(bundle.e.bits)) {
      e_clr := UIntToOH(bundle.e.bits.sink)
      monAssert((d_set | inflight)(bundle.e.bits.sink), "'E' channel acknowledged for nothing inflight" + extra)
    }

    // edge.client.minLatency applies to BC, not DE

    inflight := (inflight | d_set) & ~e_clr
  }

  def legalizeUnique(bundle: TLBundle, edge: TLEdge): Unit = {
    val sourceBits = log2Ceil(edge.client.endSourceId)
    val tooBig = 14 // >16kB worth of flight information gets to be too much
    if (sourceBits > tooBig) {
      println(s"WARNING: TLMonitor instantiated on a bus with source bits (${sourceBits}) > ${tooBig}; A=>D transaction flight will not be checked")
    } else {
      if (args.edge.params(TestplanTestType).simulation) {
        if (args.edge.params(TLMonitorStrictMode)) {
          legalizeADSource(bundle, edge)
          legalizeCDSource(bundle, edge)
        } else {
          legalizeADSourceOld(bundle, edge)
        }
      }
      if (args.edge.params(TestplanTestType).formal) {
        legalizeADSourceFormal(bundle, edge)
      }
    }
    if (edge.client.anySupportProbe && edge.manager.anySupportAcquireB) {
      // legalizeBCSourceAddress(bundle, edge) // too much state needed to synthesize...
      val sinkBits = log2Ceil(edge.manager.endSinkId)
      if (sinkBits > tooBig) {
        println(s"WARNING: TLMonitor instantiated on a bus with sink bits (${sinkBits}) > ${tooBig}; D=>E transaction flight will not be checked")
      } else {
        legalizeDESink(bundle, edge)
      }
    }
  }

  def legalize(bundle: TLBundle, edge: TLEdge, reset: Reset): Unit = {
    legalizeFormat    (bundle, edge)
    legalizeMultibeat (bundle, edge)
    legalizeUnique    (bundle, edge)
  }
}<|MERGE_RESOLUTION|>--- conflicted
+++ resolved
@@ -798,12 +798,8 @@
       }
     }
 
-<<<<<<< HEAD
     val c_release = bundle.c.bits.opcode === TLMessages.Release || bundle.c.bits.opcode === TLMessages.ReleaseData
     when(bundle.d.valid && d_first && c_first && bundle.c.valid && (bundle.c.bits.source === bundle.d.bits.source) && d_release_ack && c_release) {
-=======
-    when(bundle.d.valid && d_first && c_first && bundle.c.valid && (bundle.c.bits.source === bundle.d.bits.source) && d_release_ack && !c_probe_ack) {
->>>>>>> 50adbdb3
       assume((!bundle.d.ready) || bundle.c.ready, "ready check")
     }
 
