--- conflicted
+++ resolved
@@ -17,11 +17,8 @@
 import freechips.rocketchip.devices.debug.systembusaccess._
 import freechips.rocketchip.diplomaticobjectmodel.logicaltree.{DebugLogicalTreeNode, LogicalModuleTree}
 import freechips.rocketchip.diplomaticobjectmodel.model._
-<<<<<<< HEAD
 import freechips.rocketchip.amba.apb.{APBToTL, APBFanout}
-=======
 import freechips.rocketchip.util.BooleanToAugmentedBoolean
->>>>>>> 923ceb43
 
 object DsbBusConsts {
   def sbAddrWidth = 12
@@ -1489,14 +1486,9 @@
     io.extTrigger.foreach { x => dmInner.module.io.extTrigger.foreach {y => x <> y}}
   }
 
-<<<<<<< HEAD
-  val logicalTreeNode = new DebugLogicalTreeNode(device, dmInner.dmInner.module.omRegMap,
-    p(DebugModuleParams), p(ExportDebugJTAG), p(ExportDebugCJTAG), p(ExportDebugDMI), p(ExportDebugAPB))
-=======
   val logicalTreeNode = new DebugLogicalTreeNode(
     device,
     () => dmOuter,
     () => dmInner
   )
->>>>>>> 923ceb43
 }