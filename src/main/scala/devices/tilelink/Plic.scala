// See LICENSE.SiFive for license details.

package freechips.rocketchip.devices.tilelink

import chisel3._
import chisel3.util._
<<<<<<< HEAD
import freechips.rocketchip.util.CompileOptions.NotStrictInferReset
=======
>>>>>>> a6f236f0
import org.chipsalliance.cde.config.{Field, Parameters}
import freechips.rocketchip.subsystem._
import freechips.rocketchip.diplomacy._
import freechips.rocketchip.regmapper._
import freechips.rocketchip.tilelink._
import freechips.rocketchip.interrupts._
import freechips.rocketchip.util._
import freechips.rocketchip.util.property
import freechips.rocketchip.prci.{ClockSinkDomain}
import chisel3.experimental.SourceInfo

import scala.math.min

class GatewayPLICIO extends Bundle {
  val valid = Output(Bool())
  val ready = Input(Bool())
  val complete = Input(Bool())
}

class LevelGateway extends Module {
  val io = IO(new Bundle {
    val interrupt = Input(Bool())
    val plic = new GatewayPLICIO
  })

  val inFlight = RegInit(false.B)
  when (io.interrupt && io.plic.ready) { inFlight := true.B }
  when (io.plic.complete) { inFlight := false.B }
  io.plic.valid := io.interrupt && !inFlight
}

object PLICConsts
{
  def maxDevices = 1023
  def maxMaxHarts = 15872
  def priorityBase = 0x0
  def pendingBase = 0x1000
  def enableBase = 0x2000
  def hartBase = 0x200000

  def claimOffset = 4
  def priorityBytes = 4

  def enableOffset(i: Int) = i * ((maxDevices+7)/8)
  def hartOffset(i: Int) = i * 0x1000
  def enableBase(i: Int):Int = enableOffset(i) + enableBase
  def hartBase(i: Int):Int = hartOffset(i) + hartBase

  def size(maxHarts: Int): Int = {
    require(maxHarts > 0 && maxHarts <= maxMaxHarts, s"Must be: maxHarts=$maxHarts > 0 && maxHarts <= PLICConsts.maxMaxHarts=${PLICConsts.maxMaxHarts}")
    1 << log2Ceil(hartBase(maxHarts))
  }

  require(hartBase >= enableBase(maxMaxHarts))
}

case class PLICParams(baseAddress: BigInt = 0xC000000, maxPriorities: Int = 7, intStages: Int = 0, maxHarts: Int = PLICConsts.maxMaxHarts)
{
  require (maxPriorities >= 0)
  def address = AddressSet(baseAddress, PLICConsts.size(maxHarts)-1)
}

case object PLICKey extends Field[Option[PLICParams]](None)

case class PLICAttachParams(
  slaveWhere: TLBusWrapperLocation = CBUS
)

case object PLICAttachKey extends Field(PLICAttachParams())

/** Platform-Level Interrupt Controller */
class TLPLIC(params: PLICParams, beatBytes: Int)(implicit p: Parameters) extends LazyModule
{
  // plic0 => max devices 1023
  val device: SimpleDevice = new SimpleDevice("interrupt-controller", Seq("riscv,plic0")) {
    override val alwaysExtended = true
    override def describe(resources: ResourceBindings): Description = {
      val Description(name, mapping) = super.describe(resources)
      val extra = Map(
        "interrupt-controller" -> Nil,
        "riscv,ndev" -> Seq(ResourceInt(nDevices)),
        "riscv,max-priority" -> Seq(ResourceInt(nPriorities)),
        "#interrupt-cells" -> Seq(ResourceInt(1)))
      Description(name, mapping ++ extra)
    }
  }

  val node : TLRegisterNode = TLRegisterNode(
    address   = Seq(params.address),
    device    = device,
    beatBytes = beatBytes,
    undefZero = true,
    concurrency = 1) // limiting concurrency handles RAW hazards on claim registers

  val intnode: IntNexusNode = IntNexusNode(
    sourceFn = { _ => IntSourcePortParameters(Seq(IntSourceParameters(1, Seq(Resource(device, "int"))))) },
    sinkFn   = { _ => IntSinkPortParameters(Seq(IntSinkParameters())) },
    outputRequiresInput = false,
    inputRequiresOutput = false)

  /* Negotiated sizes */
  def nDevices: Int = intnode.edges.in.map(_.source.num).sum
  def minPriorities = min(params.maxPriorities, nDevices)
  def nPriorities = (1 << log2Ceil(minPriorities+1)) - 1 // round up to next 2^n-1
  def nHarts = intnode.edges.out.map(_.source.num).sum

  // Assign all the devices unique ranges
  lazy val sources = intnode.edges.in.map(_.source)
  lazy val flatSources = (sources zip sources.map(_.num).scanLeft(0)(_+_).init).map {
    case (s, o) => s.sources.map(z => z.copy(range = z.range.offset(o)))
  }.flatten

  ResourceBinding {
    flatSources.foreach { s => s.resources.foreach { r =>
      // +1 because interrupt 0 is reserved
      (s.range.start until s.range.end).foreach { i => r.bind(device, ResourceInt(i+1)) }
    } }
  }

  lazy val module = new Impl
  class Impl extends LazyModuleImp(this) {
    Annotated.params(this, params)

    val (io_devices, edgesIn) = intnode.in.unzip
    val (io_harts, _) = intnode.out.unzip

    // Compact the interrupt vector the same way
    val interrupts = intnode.in.map { case (i, e) => i.take(e.source.num) }.flatten
    // This flattens the harts into an MSMSMSMSMS... or MMMMM.... sequence
    val harts = io_harts.flatten

    def getNInterrupts = interrupts.size

    println(s"Interrupt map (${nHarts} harts ${nDevices} interrupts):")
    flatSources.foreach { s =>
      // +1 because 0 is reserved, +1-1 because the range is half-open
      println(s"  [${s.range.start+1}, ${s.range.end}] => ${s.name}")
    }
    println("")

    require (nDevices == interrupts.size, s"Must be: nDevices=$nDevices == interrupts.size=${interrupts.size}")
    require (nHarts == harts.size, s"Must be: nHarts=$nHarts == harts.size=${harts.size}")

    require(nDevices <= PLICConsts.maxDevices, s"Must be: nDevices=$nDevices <= PLICConsts.maxDevices=${PLICConsts.maxDevices}")
    require(nHarts > 0 && nHarts <= params.maxHarts, s"Must be: nHarts=$nHarts > 0 && nHarts <= PLICParams.maxHarts=${params.maxHarts}")

    // For now, use LevelGateways for all TL2 interrupts
    val gateways = interrupts.map { case i =>
      val gateway = Module(new LevelGateway)
      gateway.io.interrupt := i
      gateway.io.plic
    }

    val prioBits = log2Ceil(nPriorities+1)
    val priority =
      if (nPriorities > 0) RegInit(VecInit.fill(nDevices)(0.U(prioBits.W)))
      else WireDefault(VecInit.fill(nDevices max 1)(1.U))
    val threshold =
      if (nPriorities > 0) RegInit(VecInit.fill(nHarts)(0.U(prioBits.W)))
      else WireDefault(VecInit.fill(nHarts)(0.U))
    val pending = RegInit(VecInit.fill(nDevices max 1){false.B})

    /* Construct the enable registers, chunked into 8-bit segments to reduce verilog size */
    val firstEnable = nDevices min 7
    val fullEnables = (nDevices - firstEnable) / 8
    val tailEnable  = nDevices - firstEnable - 8*fullEnables
    def enableRegs = (RegInit(0.U(firstEnable.W)) +:
                      Seq.fill(fullEnables) { RegInit(0.U(8.W)) }) ++
                     (if (tailEnable > 0) Some(RegInit(0.U(tailEnable.W))) else None)
    val enables = Seq.fill(nHarts) { enableRegs }
    val enableVec = VecInit(enables.map(x => Cat(x.reverse)))
    val enableVec0 = VecInit(enableVec.map(x => Cat(x, 0.U(1.W))))
<<<<<<< HEAD

    val maxDevs = RegInit(VecInit.fill(nHarts)(0.U(log2Ceil(nDevices+1).W)))
    val pendingUInt = Cat(pending.reverse)
    for (hart <- 0 until nHarts) {
      val fanin = Module(new PLICFanIn(nDevices, prioBits))
      fanin.io.prio := priority
      fanin.io.ip   := enableVec(hart) & pendingUInt
      maxDevs(hart) := fanin.io.dev
      harts(hart)   := ShiftRegister(RegNext(fanin.io.max, 0.U) > threshold(hart), params.intStages)
=======
    
    val maxDevs = RegInit(VecInit.fill(nHarts)(0.U(log2Ceil(nDevices+1).W)))
    val pendingUInt = Cat(pending.reverse)
    if(nDevices > 0) {
      for (hart <- 0 until nHarts) {
        val fanin = Module(new PLICFanIn(nDevices, prioBits))
        fanin.io.prio := priority
        fanin.io.ip := enableVec(hart) & pendingUInt
        maxDevs(hart) := fanin.io.dev
        harts(hart) := ShiftRegister(RegNext(fanin.io.max, 0.U) > threshold(hart), params.intStages)
      }
>>>>>>> a6f236f0
    }

    // Priority registers are 32-bit aligned so treat each as its own group.
    // Otherwise, the off-by-one nature of the priority registers gets confusing.
    require(PLICConsts.priorityBytes == 4,
      s"PLIC Priority register descriptions assume 32-bits per priority, not ${PLICConsts.priorityBytes}")

    def priorityRegDesc(i: Int) =
      RegFieldDesc(
        name      = s"priority_$i",
        desc      = s"Acting priority of interrupt source $i",
        group     = Some(s"priority_${i}"),
        groupDesc = Some(s"Acting priority of interrupt source ${i}"),
        reset     = if (nPriorities > 0) None else Some(1))

    def pendingRegDesc(i: Int) =
      RegFieldDesc(
        name      = s"pending_$i",
        desc      = s"Set to 1 if interrupt source $i is pending, regardless of its enable or priority setting.",
        group     = Some("pending"),
        groupDesc = Some("Pending Bit Array. 1 Bit for each interrupt source."),
        volatile = true)

    def enableRegDesc(i: Int, j: Int, wide: Int) = {
      val low = if (j == 0) 1 else j*8
      val high = low + wide - 1
      RegFieldDesc(
        name      = s"enables_${j}",
        desc      = s"Targets ${low}-${high}. Set bits to 1 if interrupt should be enabled.",
        group     = Some(s"enables_${i}"),
        groupDesc = Some(s"Enable bits for each interrupt source for target $i. 1 bit for each interrupt source."))
    }

    def priorityRegField(x: UInt, i: Int) =
      if (nPriorities > 0) {
        RegField(prioBits, x, priorityRegDesc(i))
      } else {
        RegField.r(prioBits, x, priorityRegDesc(i))
      }

    val priorityRegFields = priority.zipWithIndex.map { case (p, i) =>
      PLICConsts.priorityBase+PLICConsts.priorityBytes*(i+1) ->
      Seq(priorityRegField(p, i+1)) }
    val pendingRegFields = Seq(PLICConsts.pendingBase ->
      (RegField(1) +: pending.zipWithIndex.map { case (b, i) => RegField.r(1, b, pendingRegDesc(i+1))}))
    val enableRegFields = enables.zipWithIndex.map { case (e, i) =>
      PLICConsts.enableBase(i) -> (RegField(1) +: e.zipWithIndex.map { case (x, j) =>
        RegField(x.getWidth, x, enableRegDesc(i, j, x.getWidth)) }) }

    // When a hart reads a claim/complete register, then the
    // device which is currently its highest priority is no longer pending.
    // This code exploits the fact that, practically, only one claim/complete
    // register can be read at a time. We check for this because if the address map
    // were to change, it may no longer be true.
    // Note: PLIC doesn't care which hart reads the register.
    val claimer = Wire(Vec(nHarts, Bool()))
    assert((claimer.asUInt & (claimer.asUInt - 1.U)) === 0.U) // One-Hot
    val claiming = Seq.tabulate(nHarts){i => Mux(claimer(i), maxDevs(i), 0.U)}.reduceLeft(_|_)
    val claimedDevs = VecInit(UIntToOH(claiming, nDevices+1).asBools)

    ((pending zip gateways) zip claimedDevs.tail) foreach { case ((p, g), c) =>
      g.ready := !p
      when (c || g.valid) { p := !c }
    }

    // When a hart writes a claim/complete register, then
    // the written device (as long as it is actually enabled for that
    // hart) is marked complete.
    // This code exploits the fact that, practically, only one claim/complete register
    // can be written at a time. We check for this because if the address map
    // were to change, it may no longer be true.
    // Note -- PLIC doesn't care which hart writes the register.
    val completer = Wire(Vec(nHarts, Bool()))
    assert((completer.asUInt & (completer.asUInt - 1.U)) === 0.U) // One-Hot
    val completerDev = Wire(UInt(log2Up(nDevices + 1).W))
    val completedDevs = Mux(completer.reduce(_ || _), UIntToOH(completerDev, nDevices+1), 0.U)
    (gateways zip completedDevs.asBools.tail) foreach { case (g, c) =>
       g.complete := c
    }

    def thresholdRegDesc(i: Int) =
      RegFieldDesc(
        name = s"threshold_$i",
        desc = s"Interrupt & claim threshold for target $i. Maximum value is ${nPriorities}.",
        reset    = if (nPriorities > 0) None else Some(1))

    def thresholdRegField(x: UInt, i: Int) =
      if (nPriorities > 0) {
        RegField(prioBits, x, thresholdRegDesc(i))
      } else {
        RegField.r(prioBits, x, thresholdRegDesc(i))
      }

    val hartRegFields = Seq.tabulate(nHarts) { i =>
      PLICConsts.hartBase(i) -> Seq(
        thresholdRegField(threshold(i), i),
        RegField(32-prioBits),
        RegField(32,
          RegReadFn { valid =>
            claimer(i) := valid
            (true.B, maxDevs(i))
          },
          RegWriteFn { (valid, data) =>
            assert(Mux(valid, completerDev === data.extract(log2Ceil(nDevices+1)-1, 0), true.B),
                   "completerDev should be consistent for all harts")
            completerDev := data.extract(log2Ceil(nDevices+1)-1, 0)
            completer(i) := valid && enableVec0(i)(completerDev)
            true.B
          },
          Some(RegFieldDesc(s"claim_complete_$i",
            s"Claim/Complete register for Target $i. Reading this register returns the claimed interrupt number and makes it no longer pending." +
            s"Writing the interrupt number back completes the interrupt.",
            reset = None,
            wrType = Some(RegFieldWrType.MODIFY),
            rdAction = Some(RegFieldRdAction.MODIFY),
            volatile = true))
        )
      )
    }

    node.regmap((priorityRegFields ++ pendingRegFields ++ enableRegFields ++ hartRegFields):_*)

    if (nDevices >= 2) {
      val claimed = claimer(0) && maxDevs(0) > 0.U
      val completed = completer(0)
      property.cover(claimed && RegEnable(claimed, false.B, claimed || completed), "TWO_CLAIMS", "two claims with no intervening complete")
      property.cover(completed && RegEnable(completed, false.B, claimed || completed), "TWO_COMPLETES", "two completes with no intervening claim")

      val ep = enables(0).asUInt & pending.asUInt
      val ep2 = RegNext(ep)
      val diff = ep & ~ep2
      property.cover((diff & (diff - 1.U)) =/= 0.U, "TWO_INTS_PENDING", "two enabled interrupts became pending on same cycle")

      if (nPriorities > 0)
        ccover(maxDevs(0) > (1.U << priority(0).getWidth) && maxDevs(0) <= Cat(1.U, threshold(0)),
               "THRESHOLD", "interrupt pending but less than threshold")
    }

    def ccover(cond: Bool, label: String, desc: String)(implicit sourceInfo: SourceInfo) =
      property.cover(cond, s"PLIC_$label", "Interrupts;;" + desc)
  }
}

class PLICFanIn(nDevices: Int, prioBits: Int) extends Module {
  val io = IO(new Bundle {
    val prio = Flipped(Vec(nDevices, UInt(prioBits.W)))
    val ip   = Flipped(UInt(nDevices.W))
    val dev  = UInt(log2Ceil(nDevices+1).W)
    val max  = UInt(prioBits.W)
  })

  def findMax(x: Seq[UInt]): (UInt, UInt) = {
    if (x.length > 1) {
      val half = 1 << (log2Ceil(x.length) - 1)
      val left = findMax(x take half)
      val right = findMax(x drop half)
      MuxT(left._1 >= right._1, left, (right._1, half.U | right._2))
    } else (x.head, 0.U)
  }

  val effectivePriority = (1.U << prioBits) +: (io.ip.asBools zip io.prio).map { case (p, x) => Cat(p, x) }
  val (maxPri, maxDev) = findMax(effectivePriority)
  io.max := maxPri // strips the always-constant high '1' bit
  io.dev := maxDev
}

/** Trait that will connect a PLIC to a subsystem */
trait CanHavePeripheryPLIC { this: BaseSubsystem =>
  val plicOpt  = p(PLICKey).map { params =>
    val tlbus = locateTLBusWrapper(p(PLICAttachKey).slaveWhere)
    val plicDomainWrapper = LazyModule(new ClockSinkDomain(take = None))
    plicDomainWrapper.clockNode := tlbus.fixedClockNode

    val plic = plicDomainWrapper { LazyModule(new TLPLIC(params, tlbus.beatBytes)) }
    plic.node := tlbus.coupleTo("plic") { TLFragmenter(tlbus) := _ }
    plic.intnode :=* ibus.toPLIC

    plic
  }
}<|MERGE_RESOLUTION|>--- conflicted
+++ resolved
@@ -4,10 +4,6 @@
 
 import chisel3._
 import chisel3.util._
-<<<<<<< HEAD
-import freechips.rocketchip.util.CompileOptions.NotStrictInferReset
-=======
->>>>>>> a6f236f0
 import org.chipsalliance.cde.config.{Field, Parameters}
 import freechips.rocketchip.subsystem._
 import freechips.rocketchip.diplomacy._
@@ -180,18 +176,7 @@
     val enables = Seq.fill(nHarts) { enableRegs }
     val enableVec = VecInit(enables.map(x => Cat(x.reverse)))
     val enableVec0 = VecInit(enableVec.map(x => Cat(x, 0.U(1.W))))
-<<<<<<< HEAD
-
-    val maxDevs = RegInit(VecInit.fill(nHarts)(0.U(log2Ceil(nDevices+1).W)))
-    val pendingUInt = Cat(pending.reverse)
-    for (hart <- 0 until nHarts) {
-      val fanin = Module(new PLICFanIn(nDevices, prioBits))
-      fanin.io.prio := priority
-      fanin.io.ip   := enableVec(hart) & pendingUInt
-      maxDevs(hart) := fanin.io.dev
-      harts(hart)   := ShiftRegister(RegNext(fanin.io.max, 0.U) > threshold(hart), params.intStages)
-=======
-    
+
     val maxDevs = RegInit(VecInit.fill(nHarts)(0.U(log2Ceil(nDevices+1).W)))
     val pendingUInt = Cat(pending.reverse)
     if(nDevices > 0) {
@@ -202,7 +187,6 @@
         maxDevs(hart) := fanin.io.dev
         harts(hart) := ShiftRegister(RegNext(fanin.io.max, 0.U) > threshold(hart), params.intStages)
       }
->>>>>>> a6f236f0
     }
 
     // Priority registers are 32-bit aligned so treat each as its own group.
