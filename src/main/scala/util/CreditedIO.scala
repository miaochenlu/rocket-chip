// See LICENSE.SiFive for license details.

package freechips.rocketchip.util

import chisel3._
import chisel3.util._

/** Transmission delay in credit-debit systems.
  * debit delay is the number of cycles it takes debit+'bits' to transit the link.
  * credit delay is the number of cycles it takes credits to be returned.
  * round trip / total delay is the sum of debit and credit delay.
  * The system must have a positive total delay, otherwise you have a combinational loop.
  */
case class CreditedDelay(debit: Int, credit: Int)
{
  val total = debit + credit
  require (debit >= 0)
  require (credit >= 0)

  def flip: CreditedDelay = CreditedDelay(credit, debit)

  def +(that: CreditedDelay): CreditedDelay =
    CreditedDelay(debit + that.debit, credit + that.credit)

  override def toString = s"${debit}:${credit}"
}

/** CreditedIO provides credit-debit-based flow control for arbitrary Data.
  * The sender may only transmit Data when it has non-zero credits.
  * Receivers provide 0 or 1 credits to senders using the credit field.
  * Senders consume 0 or 1 credits by setting the debit field.
  * The bits Data field is DontCare when debit=0.
  * credit MAY depend combinationally on debit.
  * debit MAY depend combinationally on credit.
  * WARNING: The user must ensure the round trip time is > 0.
  * Failure to comply will result in a combinational loop!
  */
final class CreditedIO[T <: Data](gen: T) extends Bundle
{
  def genType: T = gen

  val credit = Input (Bool()) // 1: a credit is given to the sender by the receiver
  val debit  = Output(Bool()) // 1: a credit is consumed by the sender to transfer 'bits'
  val bits   = Output(genType)

  /** Provide a DecoupledIO interface for sending CreditedIO[Data].
    * Convert an IrrevocableIO input to DecoupledIO via Decoupled().
    * maxDepth controls the maximum number of Data beats inflight.
    * Sender powers on with credits=maxDepth, so sender and receiver must agree on maxDepth.
    * pipe=false increases the receiver=>sender trip time by one cycle.
    * pipe=true causes debit to depend on credit.
    */
  def toSender(depth: UInt, maxDepth: Int, pipe: Boolean): DecoupledIO[T] = {
    require (maxDepth >= 1)
    val res = Wire(DecoupledIO(genType))
    val counter = new CreditedIOCounter(maxDepth, depth, maxDepth)
    counter.update(this)
    res.ready := !counter.empty || (pipe.B && credit)
    debit := res.fire
    bits  := res.bits
    res
  }
  def toSender(maxDepth: Int, pipe: Boolean = true): DecoupledIO[T] =
    toSender(maxDepth.U, maxDepth, pipe)

  /** Provide an IrrevocableIO interface for receiving CreditedIO[Data].
    * Conversion to DecoupledIO is done via application of Decoupled().
    * maxDepth controls the Queue depth and thus maximum number of elements inflight.
    * flow=false increases the sender=>receiver trip time by one cycle.
    * flow=true causes credit to depend on debit.
    */
  def toReceiver(maxDepth: Int, flow: Boolean = true): IrrevocableIO[T] = {
    require (maxDepth >= 1)
    val enq = Wire(DecoupledIO(genType))
    enq.valid := debit
    enq.bits := bits
    assert (!enq.valid || enq.ready)
<<<<<<< HEAD
    val res = Queue.irrevocable(enq, maxDepth, pipe=true, flow=flow)
    credit := res.fire()
=======
    val res = Queue.irrevocable(enq, depth, pipe=true, flow=flow)
    credit := res.fire
>>>>>>> a6f236f0
    res
  }

  /** Add register stages to the sender and receiver paths.
    * Apply this method to the producer/sender-facing bundle.
    * The round-trip-time (RTT) is increased by sender+receiver.
    */
  def pipeline(debitDelay: Int, creditDelay: Int): CreditedIO[T] = {
    val res = Wire(CreditedIO(genType))
    if (debitDelay <= 0) {
      credit := ShiftRegister(res.credit, creditDelay, false.B, true.B)
      res.debit := debit
      res.bits  := bits
    } else {
      // We can't use ShiftRegister, because we want debit-gated enables
      val out = pipeline(debitDelay-1, creditDelay)
      out.credit := res.credit
      res.debit := RegNext(out.debit, false.B)
      res.bits  := RegEnable(out.bits, out.debit)
    }
    res
  }

  def pipeline(delay: CreditedDelay): CreditedIO[T] =
    pipeline(delay.debit, delay.credit)
}

object CreditedIO
{
  def apply[T <: Data](genType: T) = new CreditedIO(genType)

  def fromSender[T <: Data](x: ReadyValidIO[T], depth: UInt, maxDepth: Int, pipe: Boolean): CreditedIO[T] = {
    val res = Wire(CreditedIO(chiselTypeOf(x.bits)))
    val dec = res.toSender(depth, maxDepth, pipe)
    dec.valid := x.valid
    dec.bits := x.bits
    x.ready := dec.ready
    res
  }

  def fromSender[T <: Data](x: ReadyValidIO[T], maxDepth: Int, pipe: Boolean = true): CreditedIO[T] =
    fromSender(x, maxDepth.U, maxDepth, pipe)

  def fromReceiver[T <: Data](x: ReadyValidIO[T], maxDepth: Int, flow: Boolean = true): CreditedIO[T] = {
    val res = Wire(CreditedIO(chiselTypeOf(x.bits)))
    val irr = res.toReceiver(maxDepth, flow)
    x.valid := irr.valid
    x.bits := irr.bits
    irr.ready := x.ready
    res
  }
}

class CreditedIOCounter(val init: Int, val depth: UInt, val maxDepth: Int) {
  require (0 <= init)
  require (init <= maxDepth)
  assert (depth <= maxDepth.U, "Depth exceeding maxDepth for CreditedIO")

  private val v = RegInit(init.U(log2Ceil(maxDepth+1).W))
  private val nextV = WireInit(v)

  val value = v + 0.U
  val nextValue = nextV + 0.U

  def full: Bool = v >= depth
  def empty: Bool = v === 0.U

  def update(credit: Bool, debit: Bool): Unit = {
    assert((!(credit && full) || debit) && (!(debit && empty) || credit))
    val next = Mux(credit, v + 1.U, v - 1.U)
    when (credit =/= debit) {
      nextV := next
      v := next
    }
  }

  def update(c: CreditedIO[_]): Unit = { update(c.credit, c.debit) }
}<|MERGE_RESOLUTION|>--- conflicted
+++ resolved
@@ -45,43 +45,36 @@
 
   /** Provide a DecoupledIO interface for sending CreditedIO[Data].
     * Convert an IrrevocableIO input to DecoupledIO via Decoupled().
-    * maxDepth controls the maximum number of Data beats inflight.
-    * Sender powers on with credits=maxDepth, so sender and receiver must agree on maxDepth.
+    * depth controls the maximum number of Data beats inflight.
+    * Sender powers on with credits=depth, so sender and receiver must agree on depth.
     * pipe=false increases the receiver=>sender trip time by one cycle.
     * pipe=true causes debit to depend on credit.
     */
-  def toSender(depth: UInt, maxDepth: Int, pipe: Boolean): DecoupledIO[T] = {
-    require (maxDepth >= 1)
+  def toSender(depth: Int, pipe: Boolean = true): DecoupledIO[T] = {
+    require (depth >= 1)
     val res = Wire(DecoupledIO(genType))
-    val counter = new CreditedIOCounter(maxDepth, depth, maxDepth)
+    val counter = new CreditedIOCounter(depth, depth)
     counter.update(this)
     res.ready := !counter.empty || (pipe.B && credit)
     debit := res.fire
     bits  := res.bits
     res
   }
-  def toSender(maxDepth: Int, pipe: Boolean = true): DecoupledIO[T] =
-    toSender(maxDepth.U, maxDepth, pipe)
 
   /** Provide an IrrevocableIO interface for receiving CreditedIO[Data].
     * Conversion to DecoupledIO is done via application of Decoupled().
-    * maxDepth controls the Queue depth and thus maximum number of elements inflight.
+    * depth controls the Queue depth and thus maximum number of elements inflight.
     * flow=false increases the sender=>receiver trip time by one cycle.
     * flow=true causes credit to depend on debit.
     */
-  def toReceiver(maxDepth: Int, flow: Boolean = true): IrrevocableIO[T] = {
-    require (maxDepth >= 1)
+  def toReceiver(depth: Int, flow: Boolean = true): IrrevocableIO[T] = {
+    require (depth >= 1)
     val enq = Wire(DecoupledIO(genType))
     enq.valid := debit
     enq.bits := bits
     assert (!enq.valid || enq.ready)
-<<<<<<< HEAD
-    val res = Queue.irrevocable(enq, maxDepth, pipe=true, flow=flow)
-    credit := res.fire()
-=======
     val res = Queue.irrevocable(enq, depth, pipe=true, flow=flow)
     credit := res.fire
->>>>>>> a6f236f0
     res
   }
 
@@ -113,21 +106,18 @@
 {
   def apply[T <: Data](genType: T) = new CreditedIO(genType)
 
-  def fromSender[T <: Data](x: ReadyValidIO[T], depth: UInt, maxDepth: Int, pipe: Boolean): CreditedIO[T] = {
+  def fromSender[T <: Data](x: ReadyValidIO[T], depth: Int, pipe: Boolean = true): CreditedIO[T] = {
     val res = Wire(CreditedIO(chiselTypeOf(x.bits)))
-    val dec = res.toSender(depth, maxDepth, pipe)
+    val dec = res.toSender(depth, pipe)
     dec.valid := x.valid
     dec.bits := x.bits
     x.ready := dec.ready
     res
   }
 
-  def fromSender[T <: Data](x: ReadyValidIO[T], maxDepth: Int, pipe: Boolean = true): CreditedIO[T] =
-    fromSender(x, maxDepth.U, maxDepth, pipe)
-
-  def fromReceiver[T <: Data](x: ReadyValidIO[T], maxDepth: Int, flow: Boolean = true): CreditedIO[T] = {
+  def fromReceiver[T <: Data](x: ReadyValidIO[T], depth: Int, flow: Boolean = true): CreditedIO[T] = {
     val res = Wire(CreditedIO(chiselTypeOf(x.bits)))
-    val irr = res.toReceiver(maxDepth, flow)
+    val irr = res.toReceiver(depth, flow)
     x.valid := irr.valid
     x.bits := irr.bits
     irr.ready := x.ready
@@ -135,18 +125,17 @@
   }
 }
 
-class CreditedIOCounter(val init: Int, val depth: UInt, val maxDepth: Int) {
+class CreditedIOCounter(val init: Int, val depth: Int) {
   require (0 <= init)
-  require (init <= maxDepth)
-  assert (depth <= maxDepth.U, "Depth exceeding maxDepth for CreditedIO")
+  require (init <= depth)
 
-  private val v = RegInit(init.U(log2Ceil(maxDepth+1).W))
+  private val v = RegInit(init.U(log2Ceil(depth+1).W))
   private val nextV = WireInit(v)
 
   val value = v + 0.U
   val nextValue = nextV + 0.U
 
-  def full: Bool = v >= depth
+  def full: Bool = v === depth.U
   def empty: Bool = v === 0.U
 
   def update(credit: Bool, debit: Bool): Unit = {
