// See LICENSE.SiFive for license details.

package freechips.rocketchip.diplomacy

import chisel3._
import chisel3.internal.sourceinfo.{SourceInfo, UnlocatableSourceInfo}
import chisel3.{Module, RawModule, Reset, withClockAndReset}
import chisel3.experimental.{ChiselAnnotation, CloneModuleAsRecord}
import firrtl.passes.InlineAnnotation
import org.chipsalliance.cde.config.Parameters
<<<<<<< HEAD
import freechips.rocketchip.util.CompileOptions.NotStrictInferReset
=======
>>>>>>> a6f236f0

import scala.collection.immutable.{SeqMap, SortedMap}
import scala.util.matching._

/** While the [[freechips.rocketchip.diplomacy]] package allows fairly abstract parameter negotiation while constructing a DAG,
  * [[LazyModule]] builds on top of the DAG annotated with the negotiated parameters and leverage's Scala's lazy evaluation property to split Chisel module generation into two phases:
  *
  *   - Phase 1 (diplomatic) states parameters, hierarchy, and connections:
  *     - [[LazyModule]] and [[BaseNode]] instantiation.
  *     - [[BaseNode]] binding.
  *   - Phase 2 (lazy) generates [[chisel3]] Modules:
  *     - Parameters are negotiated across [[BaseNode]]s.
  *     - Concrete [[Bundle]]s are created along [[BaseNode]]s and connected
  *     - [[AutoBundle]] are automatically connected along [[Edges]], punching IO as necessary though module hierarchy
  *     - [[LazyModuleImpLike]] generates [[chisel3.Module]]s.
  */
abstract class LazyModule()(implicit val p: Parameters) {
  /** Contains sub-[[LazyModule]]s; can be accessed by [[getChildren]]. */
  protected[diplomacy] var children: List[LazyModule] = List[LazyModule]()
  /** Contains the [[BaseNode]]s instantiated within this instance. */
  protected[diplomacy] var nodes: List[BaseNode] = List[BaseNode]()
  /** Stores [[SourceInfo]] of this instance.
    *
    * The companion object factory method will set this to the correct value.
    */
  protected[diplomacy] var info: SourceInfo = UnlocatableSourceInfo
  /** Parent of this LazyModule. If this instance is at the top of the hierarchy, this will be [[None]]. */
  protected[diplomacy] val parent: Option[LazyModule] = LazyModule.scope
  /** If set, the LazyModule this LazyModule will be a clone of
    * Note that children of a cloned module will also have this set
    */
  protected[diplomacy] var cloneProto: Option[LazyModule] = None

  /** Code snippets from [[InModuleBody]] injection. */
  protected[diplomacy] var inModuleBody: List[() => Unit] = List[() => Unit]()

  /** Sequence of ancestor LazyModules, starting with [[parent]]. */
  def parents: Seq[LazyModule] = parent match {
    case None => Nil
    case Some(x) => x +: x.parents
  }

  // Push this instance onto the [[LazyModule.scope]] stack.
  LazyModule.scope = Some(this)
  parent.foreach(p => p.children = this :: p.children)

  /** Accumulates Some(names), taking the final one. `None`s are ignored. */
  private var suggestedNameVar: Option[String] = None

  /** Suggests instance name for [[LazyModuleImpLike]] module. */
  def suggestName(x: String): this.type = suggestName(Some(x))

  def suggestName(x: Option[String]): this.type = {
    x.foreach { n => suggestedNameVar = Some(n) }
    this
  }

  /** Finds the name of the first non-anonymous Scala class while walking up the class hierarchy. */
  private def findClassName(c: Class[_]): String = {
    val n = c.getName.split('.').last
    if (n.contains('$')) findClassName(c.getSuperclass) else n
  }

  /** Scala class name of this instance. */
  lazy val className: String = findClassName(getClass)
  /** Suggested instance name. Defaults to [[className]].*/
  lazy val suggestedName: String = suggestedNameVar.getOrElse(className)
  /** Suggested module name. Defaults to [[className]].*/
  lazy val desiredName: String = className // + hashcode?

  /** Return instance name. */
  def name: String = suggestedName // className + suggestedName ++ hashcode ?
  /** Return source line that defines this instance. */
  def line: String = sourceLine(info)

  // Accessing these names can only be done after circuit elaboration!
  /** Module name in verilog, used in GraphML.
    * For cloned lazyModules, this is the name of the prototype
    */
  lazy val moduleName: String = cloneProto.map(_.module.name).getOrElse(module.name)
  /** Hierarchical path of this instance, used in GraphML.
    * For cloned modules, construct this manually (since this.module should not be evaluated)
    */
  lazy val pathName: String = cloneProto.map(p => s"${parent.get.pathName}.${p.instanceName}")
    .getOrElse(module.pathName)

  /** Instance name in verilog. Should only be accessed after circuit elaboration. */
  lazy val instanceName: String = pathName.split('.').last

  /** [[chisel3]] hardware implementation of this [[LazyModule]].
    *
    * Subclasses should define this function as `lazy val`s for lazy evaluation.
    * Generally, the evaluation of this marks the beginning of phase 2.
    */
  def module: LazyModuleImpLike

  /** Recursively traverse all child LazyModules and Nodes of this LazyModule
    * to construct the set of empty [[Dangle]]'s that are this module's top-level IO
    * This is effectively doing the same thing as [[LazyModuleImp.instantiate]], but
    * without constructing any [[Module]]'s
    */
  protected[diplomacy] def cloneDangles(): List[Dangle] = {
    children.foreach(c => require(c.cloneProto.isDefined, s"${c.info}, ${c.parent.get.info}"))
    val childDangles = children.reverse.flatMap { c => c.cloneDangles() }
    val nodeDangles = nodes.reverse.flatMap(n => n.cloneDangles())
    val allDangles = nodeDangles ++ childDangles
    val pairing = SortedMap(allDangles.groupBy(_.source).toSeq: _*)
<<<<<<< HEAD
    val done = Set() ++ pairing.values.filter(_.size == 2).map { case Seq(a, b) =>
      require(a.flipped != b.flipped)
      a.source
=======
    val done = Set() ++ pairing.values.filter(_.size == 2).map { 
      case Seq(a, b) =>
        require(a.flipped != b.flipped)
        a.source
      case _ =>
        None
>>>>>>> a6f236f0
    }
    val forward = allDangles.filter(d => !done(d.source))
    val dangles = forward.map { d =>
      d.copy(name = suggestedName + "_" + d.name)
    }
    dangles
  }

  /** Whether to omit generating the GraphML for this [[LazyModule]].
    *
    * Recursively checks whether all [[BaseNode]]s and children [[LazyModule]]s should omit GraphML
    * generation.
    */
  def omitGraphML: Boolean = nodes.forall(_.omitGraphML) && children.forall(_.omitGraphML)

  /** Whether this [[LazyModule]]'s module should be marked for in-lining by FIRRTL.
    *
    *  The default heuristic is to inline any parents whose children have been inlined
    *  and whose nodes all produce identity circuits.
    */
  def shouldBeInlined: Boolean = nodes.forall(_.circuitIdentity) && children.forall(_.shouldBeInlined)

  /** GraphML representation for this instance.
    *
    * This is a representation of the Nodes, Edges, LazyModule hierarchy,
    * and any other information that is added in by implementations.
    * It can be converted to an image with various third-party tools.
    */
  lazy val graphML: String = parent.map(_.graphML).getOrElse {
    val buf = new StringBuilder
    buf ++= "<?xml version=\"1.0\" encoding=\"UTF-8\"?>\n"
    buf ++= "<graphml xmlns=\"http://graphml.graphdrawing.org/xmlns\" xmlns:y=\"http://www.yworks.com/xml/graphml\">\n"
    buf ++= "  <key for=\"node\" id=\"n\" yfiles.type=\"nodegraphics\"/>\n"
    buf ++= "  <key for=\"edge\" id=\"e\" yfiles.type=\"edgegraphics\"/>\n"
    buf ++= "  <key for=\"node\" id=\"d\" attr.name=\"Description\" attr.type=\"string\"/>\n"
    buf ++= "  <graph id=\"G\" edgedefault=\"directed\">\n"
    nodesGraphML(buf, "    ")
    edgesGraphML(buf, "    ")
    buf ++= "  </graph>\n"
    buf ++= "</graphml>\n"
    buf.toString
  }

  /** A globally unique [[LazyModule]] index for this instance. */
  private val index = {
    LazyModule.index = LazyModule.index + 1
    LazyModule.index
  }

  /** Generate GraphML fragment for nodes.
    *
    * @param buf String buffer to write to.
    * @param pad Padding as prefix for indentation purposes.
    */
  private def nodesGraphML(buf: StringBuilder, pad: String): Unit = {
    buf ++= s"""$pad<node id=\"$index\">\n"""
    buf ++= s"""$pad  <data key=\"n\"><y:ShapeNode><y:NodeLabel modelName=\"sides\" modelPosition=\"w\" rotationAngle=\"270.0\">$instanceName</y:NodeLabel><y:BorderStyle type=\"${if (shouldBeInlined) "dotted" else "line"}\"/></y:ShapeNode></data>\n"""
    buf ++= s"""$pad  <data key=\"d\">$moduleName ($pathName)</data>\n"""
    buf ++= s"""$pad  <graph id=\"$index::\" edgedefault=\"directed\">\n"""
    nodes.filter(!_.omitGraphML).foreach { n =>
      buf ++= s"""$pad    <node id=\"$index::${n.index}\">\n"""
      buf ++= s"""$pad      <data key=\"n\"><y:ShapeNode><y:Shape type="ellipse"/><y:Fill color="#FFCC00" transparent=\"${n.circuitIdentity}\"/></y:ShapeNode></data>\n"""
      buf ++= s"""$pad      <data key=\"d\">${n.formatNode}, \n${n.nodedebugstring}</data>\n"""
      buf ++= s"""$pad    </node>\n"""
    }
    children.filter(!_.omitGraphML).foreach(_.nodesGraphML(buf, pad + "    "))
    buf ++= s"""$pad  </graph>\n"""
    buf ++= s"""$pad</node>\n"""
  }

  /** Generate GraphML fragment for edges.
    *
    * @param buf String buffer to write to.
    * @param pad Padding as prefix for indentation purposes.
    */
  private def edgesGraphML(buf: StringBuilder, pad: String): Unit = {
    nodes.filter(!_.omitGraphML) foreach { n =>
      n.outputs.filter(!_._1.omitGraphML).foreach { case (o, edge) =>
        val RenderedEdge(colour, label, flipped) = edge
        buf ++= pad
        buf ++= "<edge"
        if (flipped) {
          buf ++= s""" target=\"$index::${n.index}\""""
          buf ++= s""" source=\"${o.lazyModule.index}::${o.index}\">"""
        } else {
          buf ++= s""" source=\"$index::${n.index}\""""
          buf ++= s""" target=\"${o.lazyModule.index}::${o.index}\">"""
        }
        buf ++= s"""<data key=\"e\"><y:PolyLineEdge>"""
        if (flipped) {
          buf ++= s"""<y:Arrows source=\"standard\" target=\"none\"/>"""
        } else {
          buf ++= s"""<y:Arrows source=\"none\" target=\"standard\"/>"""
        }
        buf ++= s"""<y:LineStyle color=\"$colour\" type=\"line\" width=\"1.0\"/>"""
        buf ++= s"""<y:EdgeLabel modelName=\"centered\" rotationAngle=\"270.0\">$label</y:EdgeLabel>"""
        buf ++= s"""</y:PolyLineEdge></data></edge>\n"""
      }
    }
    children.filter(!_.omitGraphML).foreach { c => c.edgesGraphML(buf, pad) }
  }

  /** Call function on all of this [[LazyModule]]'s [[children]].
    *
    * @param iterfunc Function to call on each descendant.
    */
  def childrenIterator(iterfunc: LazyModule => Unit): Unit = {
    iterfunc(this)
    children.foreach(_.childrenIterator(iterfunc))
  }

  /** Call function on all of this [[LazyModule]]'s [[nodes]].
    *
    * @param iterfunc Function to call on each descendant.
    */
  def nodeIterator(iterfunc: BaseNode => Unit): Unit = {
    nodes.foreach(iterfunc)
    childrenIterator(_.nodes.foreach(iterfunc))
  }

  /** Accessor for [[children]]. */
  def getChildren: List[LazyModule] = children

  /** Accessor for [[nodes]]. */
  def getNodes: List[BaseNode] = nodes
}

object LazyModule {
  /** Current [[LazyModule]] scope. The scope is a stack of [[LazyModule]]/[[LazyScope]]s.
    *
    * Each call to [[LazyScope.apply]] or [[LazyModule.apply]] will push that item onto the current scope.
    */
  protected[diplomacy] var scope: Option[LazyModule] = None
  /** Global index of [[LazyModule]]. Note that there is no zeroth module. */
  private var index = 0

  /** Wraps a [[LazyModule]], handling bookkeeping of scopes.
    *
    * This method manages the scope and index of the [[LazyModule]]s. All [[LazyModule]]s must be
    * wrapped exactly once.
    *
    * @param bc         [[LazyModule]] instance to be wrapped.
    * @param valName    [[ValName]] used to name this instance,
    *                   it can be automatically generated by [[ValName]] macro, or specified manually.
    * @param sourceInfo [[SourceInfo]] information about where this [[LazyModule]] is being generated
    */
  def apply[T <: LazyModule](bc: T)(implicit valName: ValName, sourceInfo: SourceInfo): T = {
    // Make sure the user puts [[LazyModule]] around modules in the correct order.
    require(scope.isDefined, s"LazyModule() applied to ${bc.name} twice ${sourceLine(sourceInfo)}. Ensure that descendant LazyModules are instantiated with the LazyModule() wrapper and that you did not call LazyModule() twice.")
    require(scope.get eq bc, s"LazyModule() applied to ${bc.name} before ${scope.get.name} ${sourceLine(sourceInfo)}")
    // Pop from the [[LazyModule.scope]] stack.
    scope = bc.parent
    bc.info = sourceInfo
    if (bc.suggestedNameVar.isEmpty) bc.suggestName(valName.name)
    bc
  }
}

/** Trait describing the actual [[Module]] implementation wrapped by a [[LazyModule]].
  *
  * This is the actual Chisel module that is lazily-evaluated in the second phase of Diplomacy.
  */
sealed trait LazyModuleImpLike extends RawModule {
  /** [[LazyModule]] that contains this instance. */
  val wrapper: LazyModule
  /** IOs that will be automatically "punched" for this instance. */
  val auto: AutoBundle
  /** The metadata that describes the [[HalfEdge]]s which generated [[auto]]. */
  protected[diplomacy] val dangles: Seq[Dangle]

  // [[wrapper.module]] had better not be accessed while LazyModules are still being built!
  require(LazyModule.scope.isEmpty, s"${wrapper.name}.module was constructed before LazyModule() was run on ${LazyModule.scope.get.name}")

  /** Set module name. Defaults to the containing LazyModule's desiredName.*/
  override def desiredName: String = wrapper.desiredName

  suggestName(wrapper.suggestedName)

  /** [[Parameters]] for chisel [[Module]]s. */
  implicit val p: Parameters = wrapper.p

  /** instantiate this [[LazyModule]],
    * return [[AutoBundle]] and a unconnected [[Dangle]]s from this module and submodules. */
  protected[diplomacy] def instantiate(): (AutoBundle, List[Dangle]) = {
    // 1. It will recursively append [[wrapper.children]] into [[chisel3.internal.Builder]],
    // 2. return [[Dangle]]s from each module.
    val childDangles = wrapper.children.reverse.flatMap { c =>
      implicit val sourceInfo: SourceInfo = c.info
      c.cloneProto.map { cp =>
        // If the child is a clone, then recursively set cloneProto of its children as well
        def assignCloneProtos(bases: Seq[LazyModule], clones: Seq[LazyModule]): Unit = {
          require(bases.size == clones.size)
          (bases zip clones).map { case (l,r) =>
            require(l.getClass == r.getClass, s"Cloned children class mismatch ${l.name} != ${r.name}")
            l.cloneProto = Some(r)
            assignCloneProtos(l.children, r.children)
          }
        }
        assignCloneProtos(c.children, cp.children)
        // Clone the child module as a record, and get its [[AutoBundle]]
        val clone = CloneModuleAsRecord(cp.module).suggestName(c.suggestedName)
        val clonedAuto = clone("auto").asInstanceOf[AutoBundle]
        // Get the empty [[Dangle]]'s of the cloned child
        val rawDangles = c.cloneDangles()
        require(rawDangles.size == clonedAuto.elements.size)
        // Assign the [[AutoBundle]] fields of the cloned record to the empty [[Dangle]]'s
        val dangles = (rawDangles zip clonedAuto.elements).map { case (d, (_, io)) =>
          d.copy(dataOpt = Some(io))
        }
        dangles
      } .getOrElse {
        // For non-clones, instantiate the child module
        val mod = Module(c.module)
        mod.dangles
      }
    }

    // Ask each node in this [[LazyModule]] to call [[BaseNode.instantiate]].
    // This will result in a sequence of [[Dangle]] from these [[BaseNode]]s.
    val nodeDangles = wrapper.nodes.reverse.flatMap(_.instantiate())
    // Accumulate all the [[Dangle]]s from this node and any accumulated from its [[wrapper.children]]
    val allDangles = nodeDangles ++ childDangles
    // Group [[allDangles]] by their [[source]].
    val pairing = SortedMap(allDangles.groupBy(_.source).toSeq: _*)
    // For each [[source]] set of [[Dangle]]s of size 2, ensure that these
    // can be connected as a source-sink pair (have opposite flipped value).
    // Make the connection and mark them as [[done]].
    val done = Set() ++ pairing.values.filter(_.size == 2).map { 
      case Seq(a, b) =>
        require(a.flipped != b.flipped)
        // @todo <> in chisel3 makes directionless connection.
        if (a.flipped) {
          a.data <> b.data
        } else {
          b.data <> a.data
        }
        a.source
      case _ =>
        None
    }
    // Find all [[Dangle]]s which are still not connected. These will end up as [[AutoBundle]] [[IO]] ports on the module.
    val forward = allDangles.filter(d => !done(d.source))
    // Generate [[AutoBundle]] IO from [[forward]].
    val auto = IO(new AutoBundle(forward.map { d => (d.name, d.data, d.flipped) }: _*))
    // Pass the [[Dangle]]s which remained and were used to generate the [[AutoBundle]] I/O ports up to the [[parent]] [[LazyModule]]
    val dangles = (forward zip auto.elements) map { case (d, (_, io)) =>
      if (d.flipped) {
        d.data <> io
      } else {
        io <> d.data
      }
      d.copy(dataOpt = Some(io), name = wrapper.suggestedName + "_" + d.name)
    }
    // Push all [[LazyModule.inModuleBody]] to [[chisel3.internal.Builder]].
    wrapper.inModuleBody.reverse.foreach {
      _ ()
    }

    if (wrapper.shouldBeInlined) {
      chisel3.experimental.annotate(new ChiselAnnotation {
        def toFirrtl = InlineAnnotation(toNamed)
      })
    }

    // Return [[IO]] and [[Dangle]] of this [[LazyModuleImp]].
    (auto, dangles)
  }
}

/** Actual description of a [[Module]] which can be instantiated by a call to [[LazyModule.module]].
  *
  * @param wrapper the [[LazyModule]] from which the `.module` call is being made.
  */
class LazyModuleImp(val wrapper: LazyModule) extends Module with LazyModuleImpLike {
  /** Instantiate hardware of this `Module`. */
  val (auto, dangles) = instantiate()
}

/** Actual description of a [[RawModule]] which can be instantiated by a call to [[LazyModule.module]].
  *
  * @param wrapper the [[LazyModule]] from which the `.module` call is being made.
  */
class LazyRawModuleImp(val wrapper: LazyModule) extends RawModule with LazyModuleImpLike {
  // These wires are the default clock+reset for all LazyModule children.
  // It is recommended to drive these even if you manually drive the [[clock]] and [[reset]] of all of the
  // [[LazyRawModuleImp]] children.
  // Otherwise, anonymous children ([[Monitor]]s for example) will not have their [[clock]] and/or [[reset]] driven properly.
  /** drive clock explicitly. */
  val childClock: Clock = Wire(Clock())
  /** drive reset explicitly. */
  val childReset: Reset = Wire(Reset())
  // the default is that these are disabled
  childClock := false.B.asClock
  childReset := chisel3.DontCare
  val (auto, dangles) = withClockAndReset(childClock, childReset) {
    instantiate()
  }
}

/** Used for a [[LazyModule]] which does not need to define any [[LazyModuleImp]] implementation.
  *
  * It can be used as wrapper that only instantiates and connects [[LazyModule]]s.
  */
class SimpleLazyModule(implicit p: Parameters) extends LazyModule {
  lazy val module = new LazyModuleImp(this)
}

/** Allows dynamic creation of [[Module]] hierarchy and "shoving" logic into a [[LazyModule]]. */
trait LazyScope {
  this: LazyModule =>
  override def toString: String = s"LazyScope named $name"

  /** Evaluate `body` in the current [[LazyModule.scope]] */
  def apply[T](body: => T): T = {
    // Preserve the previous value of the [[LazyModule.scope]], because when calling [[apply]] function,
    // [[LazyModule.scope]] will be altered.
    val saved = LazyModule.scope
    // [[LazyModule.scope]] stack push.
    LazyModule.scope = Some(this)
    // Evaluate [[body]] in the current `scope`, saving the result to [[out]].
    val out = body
    // Check that the `scope` after evaluating `body` is the same as when we started.
    require(LazyModule.scope.isDefined, s"LazyScope $name tried to exit, but scope was empty!")
    require(LazyModule.scope.get eq this, s"LazyScope $name exited before LazyModule ${LazyModule.scope.get.name} was closed")
    // [[LazyModule.scope]] stack pop.
    LazyModule.scope = saved
    out
  }
}

/** Used to automatically create a level of module hierarchy (a [[SimpleLazyModule]]) within which [[LazyModule]]s can be instantiated and connected.
  *
  * It will instantiate a [[SimpleLazyModule]] to manage evaluation of `body` and evaluate `body` code snippets in this scope.
  */
object LazyScope {
  /** Create a [[LazyScope]] with an implicit instance name.
    *
    * @param body    code executed within the generated [[SimpleLazyModule]].
    * @param valName instance name of generated [[SimpleLazyModule]].
    * @param p       [[Parameters]] propagated to [[SimpleLazyModule]].
    */
  def apply[T](body: => T)(implicit valName: ValName, p: Parameters): T = {
    apply(valName.name, "SimpleLazyModule", None)(body)(p)
  }

  /** Create a [[LazyScope]] with an explicitly defined instance name.
    *
    * @param name      instance name of generated [[SimpleLazyModule]].
    * @param body      code executed within the generated `SimpleLazyModule`
    * @param p         [[Parameters]] propagated to [[SimpleLazyModule]].
    */
  def apply[T](name: String)(body: => T)(implicit p: Parameters): T = {
    apply(name, "SimpleLazyModule", None)(body)(p)
  }

  /** Create a [[LazyScope]] with an explicit instance and class name, and control inlining.
    *
    * @param name instance name of generated [[SimpleLazyModule]].
    * @param desiredModuleName class name of generated [[SimpleLazyModule]].
    * @param overrideInlining tell FIRRTL that this [[SimpleLazyModule]]'s module should be inlined.
    * @param body code executed within the generated `SimpleLazyModule`
    * @param p [[Parameters]] propagated to [[SimpleLazyModule]].
    */
  def apply[T](
    name: String,
    desiredModuleName: String,
    overrideInlining: Option[Boolean] = None)
    (body: => T)
    (implicit p: Parameters): T =
  {
    val scope = LazyModule(new SimpleLazyModule with LazyScope {
      override lazy val desiredName = desiredModuleName
      override def shouldBeInlined = overrideInlining.getOrElse(super.shouldBeInlined)
    }).suggestName(name)
    scope {
      body
    }
  }

  /** Create a [[LazyScope]] to temporarily group children for some reason, but tell Firrtl to inline it.
    *
    * For example, we might want to control a set of children's clocks but then not keep the parent wrapper.
    *
    * @param body      code executed within the generated `SimpleLazyModule`
    * @param p         [[Parameters]] propagated to [[SimpleLazyModule]].
    */
  def inline[T](body: => T)(implicit p: Parameters): T = {
    apply("noname", "ShouldBeInlined", Some(false))(body)(p)
  }
}

/** One side metadata of a [[Dangle]].
  *
  * Describes one side of an edge going into or out of a [[BaseNode]].
  *
  * @param serial the global [[BaseNode.serial]] number of the [[BaseNode]] that this [[HalfEdge]] connects to.
  * @param index  the `index` in the [[BaseNode]]'s input or output port list that this [[HalfEdge]] belongs to.
  */
case class HalfEdge(serial: Int, index: Int) extends Ordered[HalfEdge] {

  import scala.math.Ordered.orderingToOrdered

  def compare(that: HalfEdge): Int = HalfEdge.unapply(this) compare HalfEdge.unapply(that)
}

/** [[Dangle]] captures the `IO` information of a [[LazyModule]] and which two [[BaseNode]]s the [[Edges]]/[[Bundle]] connects.
  *
  * [[Dangle]]s are generated by [[BaseNode.instantiate]]
  * using [[MixedNode.danglesOut]] and [[MixedNode.danglesIn]] ,
  * [[LazyModuleImp.instantiate]] connects those that go to internal or explicit IO connections
  * in a [[LazyModule]].
  *
  * @param source  the source [[HalfEdge]] of this [[Dangle]], which captures the source [[BaseNode]] and the port `index` within that [[BaseNode]].
  * @param sink    sink [[HalfEdge]] of this [[Dangle]], which captures the sink [[BaseNode]] and the port `index` within that [[BaseNode]].
  * @param flipped flip or not in [[AutoBundle.makeElements]]. If true this corresponds to `danglesOut`, if false it corresponds to `danglesIn`.
  * @param dataOpt actual [[Data]] for the hardware connection. Can be empty if this belongs to a cloned module
  */
case class Dangle(source: HalfEdge, sink: HalfEdge, flipped: Boolean, name: String, dataOpt: Option[Data]) {
  def data = dataOpt.get
}

/** [[AutoBundle]] will construct the [[Bundle]]s for a [[LazyModule]] in [[LazyModuleImpLike.instantiate]],
  *
  * @param elts is a sequence of data containing for each IO port  a tuple of (name, data, flipped), where
  *             name: IO name
  *             data: actual data for connection.
  *             flipped: flip or not in [[makeElements]]
  */
final class AutoBundle(elts: (String, Data, Boolean)*) extends Record {
  // We need to preserve the order of elts, despite grouping by name to disambiguate things.
  val elements: SeqMap[String, Data] = SeqMap() ++ elts.zipWithIndex.map(makeElements).groupBy(_._1).values.flatMap {
    // If name is unique, it will return a Seq[index -> (name -> data)].
    case Seq((key, element, i)) => Seq(i -> (key -> element))
    // If name is not unique, name will append with j, and return `Seq[index -> (s"${name}_${j}" -> data)]`.
    case seq => seq.zipWithIndex.map { case ((key, element, i), j) => i -> (key + "_" + j -> element) }
  }.toList.sortBy(_._1).map(_._2)
  require(elements.size == elts.size)

  // Trim final "(_[0-9]+)*$" in the name, flip data with flipped.
  private def makeElements(tuple: ((String, Data, Boolean), Int)) = {
    val ((key, data, flip), i) = tuple
    // Trim trailing _0_1_2 stuff so that when we append _# we don't create collisions.
    val regex = new Regex("(_[0-9]+)*$")
    val element = if (flip) Flipped(data.cloneType) else data.cloneType
    (regex.replaceAllIn(key, ""), element, i)
  }
}

trait ModuleValue[T] {
  def getWrappedValue: T
}

/** Used to inject code snippets to be evaluated in [[LazyModuleImp.instantiate]] in the current [[LazyModule.scope]].
  *
  * It can be used to create additional hardware outside of the [[LazyModule.children]],
  * connections other than the internal [[BaseNode]] connections,
  * or additional IOs aside from the [[AutoBundle]]
  */
object InModuleBody {
  def apply[T](body: => T): ModuleValue[T] = {
    require(LazyModule.scope.isDefined, s"InModuleBody invoked outside a LazyModule")
    val scope = LazyModule.scope.get
    // a wrapper to [[body]], being able to extract result after `execute`.
    val out = new ModuleValue[T] {
      var result: Option[T] = None

      def execute(): Unit = {
        result = Some(body)
      }

      def getWrappedValue: T = {
        require(result.isDefined, s"InModuleBody contents were requested before module was evaluated!")
        result.get
      }
    }

    // Prepend [[out.execute]] to [[scope.inModuleBody]],
    // it is a val with type of `() => Unit`, which will be executed in [[LazyModuleImp.instantiate]].
    scope.inModuleBody = out.execute _ +: scope.inModuleBody
    out
  }
}<|MERGE_RESOLUTION|>--- conflicted
+++ resolved
@@ -8,10 +8,6 @@
 import chisel3.experimental.{ChiselAnnotation, CloneModuleAsRecord}
 import firrtl.passes.InlineAnnotation
 import org.chipsalliance.cde.config.Parameters
-<<<<<<< HEAD
-import freechips.rocketchip.util.CompileOptions.NotStrictInferReset
-=======
->>>>>>> a6f236f0
 
 import scala.collection.immutable.{SeqMap, SortedMap}
 import scala.util.matching._
@@ -119,18 +115,12 @@
     val nodeDangles = nodes.reverse.flatMap(n => n.cloneDangles())
     val allDangles = nodeDangles ++ childDangles
     val pairing = SortedMap(allDangles.groupBy(_.source).toSeq: _*)
-<<<<<<< HEAD
-    val done = Set() ++ pairing.values.filter(_.size == 2).map { case Seq(a, b) =>
-      require(a.flipped != b.flipped)
-      a.source
-=======
     val done = Set() ++ pairing.values.filter(_.size == 2).map { 
       case Seq(a, b) =>
         require(a.flipped != b.flipped)
         a.source
       case _ =>
         None
->>>>>>> a6f236f0
     }
     val forward = allDangles.filter(d => !done(d.source))
     val dangles = forward.map { d =>
