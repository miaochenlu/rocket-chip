--- conflicted
+++ resolved
@@ -5,26 +5,12 @@
 
 package chisel3.shim
 
-<<<<<<< HEAD
-import Chisel._
-import chisel3.experimental.BaseModule
-import chisel3.{RawModule, Module}
-import chisel3.internal.Builder
-import chisel3.internal.firrtl.{Command, DefInstance}
-import scala.collection.immutable.ListMap
-import scala.collection.mutable.ArrayBuffer
-=======
 import chisel3._
 
 import scala.collection.immutable.SeqMap
->>>>>>> a6f236f0
 
 class ClonePorts protected[shim](elts: Data*) extends Record
 {
   val elements = SeqMap(elts.map(d => d.instanceName -> chiselTypeOf(d)): _*)
   def apply(field: String) = elements(field)
-<<<<<<< HEAD
-  override def cloneType = (new ClonePorts(elts: _*)).asInstanceOf[this.type]
-=======
->>>>>>> a6f236f0
 }