--- conflicted
+++ resolved
@@ -32,22 +32,14 @@
 
 class SCRIO(n: Int) extends Bundle
 {
-<<<<<<< HEAD
   val n = 64
   val rdata = Vec.fill(n){Bits(INPUT, 64)}
-=======
-  val rdata = Vec(n) { Bits(INPUT, 64) }
->>>>>>> b9f6e1a7
   val wen = Bool(OUTPUT)
   val waddr = UInt(OUTPUT, log2Up(n))
   val wdata = Bits(OUTPUT, 64)
 }
 
-<<<<<<< HEAD
-class RocketHTIF(w: Int)(implicit conf: TileLinkConfiguration) extends Module with ClientCoherenceAgent
-=======
 class RocketHTIF(w: Int, nSCR: Int)(implicit conf: TileLinkConfiguration) extends Component with ClientCoherenceAgent
->>>>>>> b9f6e1a7
 {
   implicit val (ln, co) = (conf.ln, conf.co)
   val nTiles = ln.nClients-1 // This HTIF is itself a TileLink client
@@ -241,12 +233,8 @@
     }
   }
 
-<<<<<<< HEAD
+  val scr_addr = addr(log2Up(nSCR)-1, 0)
   val scr_rdata = Vec.fill(io.scr.rdata.size){Bits(width = 64)}
-=======
-  val scr_addr = addr(log2Up(nSCR)-1, 0)
-  val scr_rdata = Vec(io.scr.rdata.size){Bits(width = 64)}
->>>>>>> b9f6e1a7
   for (i <- 0 until scr_rdata.size)
     scr_rdata(i) := io.scr.rdata(i)
   scr_rdata(0) := nTiles
@@ -254,13 +242,8 @@
 
   io.scr.wen := false
   io.scr.wdata := pcr_wdata
-<<<<<<< HEAD
-  io.scr.waddr := pcr_addr.toUInt
+  io.scr.waddr := scr_addr.toUInt
   when (state === state_pcr_req && pcr_coreid === SInt(-1)) {
-=======
-  io.scr.waddr := scr_addr.toUFix
-  when (state === state_pcr_req && pcr_coreid === Fix(-1)) {
->>>>>>> b9f6e1a7
     io.scr.wen := cmd === cmd_writecr
     pcrReadData := scr_rdata(scr_addr)
     state := state_tx
